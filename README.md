#rust-clippy
[![Build Status](https://travis-ci.org/Manishearth/rust-clippy.svg?branch=master)](https://travis-ci.org/Manishearth/rust-clippy)

A collection of lints to catch common mistakes and improve your Rust code.

[Jump to usage instructions](#usage)

##Lints
There are 89 lints included in this crate:

<<<<<<< HEAD
name                                                                                                     | default | meaning
---------------------------------------------------------------------------------------------------------|---------|------------------------------------------------------------------------------------------------------------------------------------------------------------------------------------------------
[approx_constant](https://github.com/Manishearth/rust-clippy/wiki#approx_constant)                       | warn    | the approximate of a known float constant (in `std::f64::consts` or `std::f32::consts`) is found; suggests to use the constant
[bad_bit_mask](https://github.com/Manishearth/rust-clippy/wiki#bad_bit_mask)                             | warn    | expressions of the form `_ & mask == select` that will only ever return `true` or `false` (because in the example `select` containing bits that `mask` doesn't have)
[block_in_if_condition_expr](https://github.com/Manishearth/rust-clippy/wiki#block_in_if_condition_expr) | warn    | braces can be eliminated in conditions that are expressions, e.g `if { true } ...`
[block_in_if_condition_stmt](https://github.com/Manishearth/rust-clippy/wiki#block_in_if_condition_stmt) | warn    | avoid complex blocks in conditions, instead move the block higher and bind it with 'let'; e.g: `if { let x = true; x } ...`
[box_vec](https://github.com/Manishearth/rust-clippy/wiki#box_vec)                                       | warn    | usage of `Box<Vec<T>>`, vector elements are already on the heap
[boxed_local](https://github.com/Manishearth/rust-clippy/wiki#boxed_local)                               | warn    | using Box<T> where unnecessary
[cast_possible_truncation](https://github.com/Manishearth/rust-clippy/wiki#cast_possible_truncation)     | allow   | casts that may cause truncation of the value, e.g `x as u8` where `x: u32`, or `x as i32` where `x: f32`
[cast_possible_wrap](https://github.com/Manishearth/rust-clippy/wiki#cast_possible_wrap)                 | allow   | casts that may cause wrapping around the value, e.g `x as i32` where `x: u32` and `x > i32::MAX`
[cast_precision_loss](https://github.com/Manishearth/rust-clippy/wiki#cast_precision_loss)               | allow   | casts that cause loss of precision, e.g `x as f32` where `x: u64`
[cast_sign_loss](https://github.com/Manishearth/rust-clippy/wiki#cast_sign_loss)                         | allow   | casts from signed types to unsigned types, e.g `x as u32` where `x: i32`
[cmp_nan](https://github.com/Manishearth/rust-clippy/wiki#cmp_nan)                                       | deny    | comparisons to NAN (which will always return false, which is probably not intended)
[cmp_owned](https://github.com/Manishearth/rust-clippy/wiki#cmp_owned)                                   | warn    | creating owned instances for comparing with others, e.g. `x == "foo".to_string()`
[collapsible_if](https://github.com/Manishearth/rust-clippy/wiki#collapsible_if)                         | warn    | two nested `if`-expressions can be collapsed into one, e.g. `if x { if y { foo() } }` can be written as `if x && y { foo() }`
[cyclomatic_complexity](https://github.com/Manishearth/rust-clippy/wiki#cyclomatic_complexity)           | warn    | finds functions that should be split up into multiple functions
[empty_loop](https://github.com/Manishearth/rust-clippy/wiki#empty_loop)                                 | warn    | empty `loop {}` detected
[eq_op](https://github.com/Manishearth/rust-clippy/wiki#eq_op)                                           | warn    | equal operands on both sides of a comparison or bitwise combination (e.g. `x == x`)
[explicit_counter_loop](https://github.com/Manishearth/rust-clippy/wiki#explicit_counter_loop)           | warn    | for-looping with an explicit counter when `_.enumerate()` would do
[explicit_iter_loop](https://github.com/Manishearth/rust-clippy/wiki#explicit_iter_loop)                 | warn    | for-looping over `_.iter()` or `_.iter_mut()` when `&_` or `&mut _` would do
[filter_next](https://github.com/Manishearth/rust-clippy/wiki#filter_next)                               | warn    | using `filter(p).next()`, which is more succinctly expressed as `.find(p)`
[float_cmp](https://github.com/Manishearth/rust-clippy/wiki#float_cmp)                                   | warn    | using `==` or `!=` on float values (as floating-point operations usually involve rounding errors, it is always better to check for approximate equality within small bounds)
[identity_op](https://github.com/Manishearth/rust-clippy/wiki#identity_op)                               | warn    | using identity operations, e.g. `x + 0` or `y / 1`
[ineffective_bit_mask](https://github.com/Manishearth/rust-clippy/wiki#ineffective_bit_mask)             | warn    | expressions where a bit mask will be rendered useless by a comparison, e.g. `(x | 1) > 2`
[inline_always](https://github.com/Manishearth/rust-clippy/wiki#inline_always)                           | warn    | `#[inline(always)]` is a bad idea in most cases
[iter_next_loop](https://github.com/Manishearth/rust-clippy/wiki#iter_next_loop)                         | warn    | for-looping over `_.next()` which is probably not intended
[len_without_is_empty](https://github.com/Manishearth/rust-clippy/wiki#len_without_is_empty)             | warn    | traits and impls that have `.len()` but not `.is_empty()`
[len_zero](https://github.com/Manishearth/rust-clippy/wiki#len_zero)                                     | warn    | checking `.len() == 0` or `.len() > 0` (or similar) when `.is_empty()` could be used instead
[let_and_return](https://github.com/Manishearth/rust-clippy/wiki#let_and_return)                         | warn    | creating a let-binding and then immediately returning it like `let x = expr; x` at the end of a block
[let_unit_value](https://github.com/Manishearth/rust-clippy/wiki#let_unit_value)                         | warn    | creating a let binding to a value of unit type, which usually can't be used afterwards
[linkedlist](https://github.com/Manishearth/rust-clippy/wiki#linkedlist)                                 | warn    | usage of LinkedList, usually a vector is faster, or a more specialized data structure like a VecDeque
[map_clone](https://github.com/Manishearth/rust-clippy/wiki#map_clone)                                   | warn    | using `.map(|x| x.clone())` to clone an iterator or option's contents (recommends `.cloned()` instead)
[match_bool](https://github.com/Manishearth/rust-clippy/wiki#match_bool)                                 | warn    | a match on boolean expression; recommends `if..else` block instead
[match_overlapping_arm](https://github.com/Manishearth/rust-clippy/wiki#match_overlapping_arm)           | warn    | a match has overlapping arms
[match_ref_pats](https://github.com/Manishearth/rust-clippy/wiki#match_ref_pats)                         | warn    | a match or `if let` has all arms prefixed with `&`; the match expression can be dereferenced instead
[min_max](https://github.com/Manishearth/rust-clippy/wiki#min_max)                                       | warn    | `min(_, max(_, _))` (or vice versa) with bounds clamping the result to a constant
[modulo_one](https://github.com/Manishearth/rust-clippy/wiki#modulo_one)                                 | warn    | taking a number modulo 1, which always returns 0
[mut_mut](https://github.com/Manishearth/rust-clippy/wiki#mut_mut)                                       | allow   | usage of double-mut refs, e.g. `&mut &mut ...` (either copy'n'paste error, or shows a fundamental misunderstanding of references)
[mutex_atomic](https://github.com/Manishearth/rust-clippy/wiki#mutex_atomic)                             | warn    | using a Mutex where an atomic value could be used instead
[mutex_integer](https://github.com/Manishearth/rust-clippy/wiki#mutex_integer)                           | allow   | using a Mutex for an integer type
[needless_bool](https://github.com/Manishearth/rust-clippy/wiki#needless_bool)                           | warn    | if-statements with plain booleans in the then- and else-clause, e.g. `if p { true } else { false }`
[needless_lifetimes](https://github.com/Manishearth/rust-clippy/wiki#needless_lifetimes)                 | warn    | using explicit lifetimes for references in function arguments when elision rules would allow omitting them
[needless_range_loop](https://github.com/Manishearth/rust-clippy/wiki#needless_range_loop)               | warn    | for-looping over a range of indices where an iterator over items would do
[needless_return](https://github.com/Manishearth/rust-clippy/wiki#needless_return)                       | warn    | using a return statement like `return expr;` where an expression would suffice
[needless_update](https://github.com/Manishearth/rust-clippy/wiki#needless_update)                       | warn    | using `{ ..base }` when there are no missing fields
[no_effect](https://github.com/Manishearth/rust-clippy/wiki#no_effect)                                   | warn    | statements with no effect
[non_ascii_literal](https://github.com/Manishearth/rust-clippy/wiki#non_ascii_literal)                   | allow   | using any literal non-ASCII chars in a string literal; suggests using the \\u escape instead
[nonsensical_open_options](https://github.com/Manishearth/rust-clippy/wiki#nonsensical_open_options)     | warn    | nonsensical combination of options for opening a file
[ok_expect](https://github.com/Manishearth/rust-clippy/wiki#ok_expect)                                   | warn    | using `ok().expect()`, which gives worse error messages than calling `expect` directly on the Result
[option_map_unwrap_or](https://github.com/Manishearth/rust-clippy/wiki#option_map_unwrap_or)             | warn    | using `Option.map(f).unwrap_or(a)`, which is more succinctly expressed as `map_or(a, f)`
[option_map_unwrap_or_else](https://github.com/Manishearth/rust-clippy/wiki#option_map_unwrap_or_else)   | warn    | using `Option.map(f).unwrap_or_else(g)`, which is more succinctly expressed as `map_or_else(g, f)`
[option_unwrap_used](https://github.com/Manishearth/rust-clippy/wiki#option_unwrap_used)                 | allow   | using `Option.unwrap()`, which should at least get a better message using `expect()`
[out_of_bounds_indexing](https://github.com/Manishearth/rust-clippy/wiki#out_of_bounds_indexing)         | deny    | out of bound constant indexing
[panic_params](https://github.com/Manishearth/rust-clippy/wiki#panic_params)                             | warn    | missing parameters in `panic!`
[precedence](https://github.com/Manishearth/rust-clippy/wiki#precedence)                                 | warn    | catches operations where precedence may be unclear. See the wiki for a list of cases caught
[ptr_arg](https://github.com/Manishearth/rust-clippy/wiki#ptr_arg)                                       | warn    | fn arguments of the type `&Vec<...>` or `&String`, suggesting to use `&[...]` or `&str` instead, respectively
[range_step_by_zero](https://github.com/Manishearth/rust-clippy/wiki#range_step_by_zero)                 | warn    | using Range::step_by(0), which produces an infinite iterator
[range_zip_with_len](https://github.com/Manishearth/rust-clippy/wiki#range_zip_with_len)                 | warn    | zipping iterator with a range when enumerate() would do
[redundant_closure](https://github.com/Manishearth/rust-clippy/wiki#redundant_closure)                   | warn    | using redundant closures, i.e. `|a| foo(a)` (which can be written as just `foo`)
[redundant_pattern](https://github.com/Manishearth/rust-clippy/wiki#redundant_pattern)                   | warn    | using `name @ _` in a pattern
[result_unwrap_used](https://github.com/Manishearth/rust-clippy/wiki#result_unwrap_used)                 | allow   | using `Result.unwrap()`, which might be better handled
[reverse_range_loop](https://github.com/Manishearth/rust-clippy/wiki#reverse_range_loop)                 | warn    | Iterating over an empty range, such as `10..0` or `5..5`
[search_is_some](https://github.com/Manishearth/rust-clippy/wiki#search_is_some)                         | warn    | using an iterator search followed by `is_some()`, which is more succinctly expressed as a call to `any()`
[shadow_reuse](https://github.com/Manishearth/rust-clippy/wiki#shadow_reuse)                             | allow   | rebinding a name to an expression that re-uses the original value, e.g. `let x = x + 1`
[shadow_same](https://github.com/Manishearth/rust-clippy/wiki#shadow_same)                               | allow   | rebinding a name to itself, e.g. `let mut x = &mut x`
[shadow_unrelated](https://github.com/Manishearth/rust-clippy/wiki#shadow_unrelated)                     | allow   | The name is re-bound without even using the original value
[should_implement_trait](https://github.com/Manishearth/rust-clippy/wiki#should_implement_trait)         | warn    | defining a method that should be implementing a std trait
[single_match](https://github.com/Manishearth/rust-clippy/wiki#single_match)                             | warn    | a match statement with a single nontrivial arm (i.e, where the other arm is `_ => {}`) is used; recommends `if let` instead
[str_to_string](https://github.com/Manishearth/rust-clippy/wiki#str_to_string)                           | warn    | using `to_string()` on a str, which should be `to_owned()`
[string_add](https://github.com/Manishearth/rust-clippy/wiki#string_add)                                 | allow   | using `x + ..` where x is a `String`; suggests using `push_str()` instead
[string_add_assign](https://github.com/Manishearth/rust-clippy/wiki#string_add_assign)                   | allow   | using `x = x + ..` where x is a `String`; suggests using `push_str()` instead
[string_to_string](https://github.com/Manishearth/rust-clippy/wiki#string_to_string)                     | warn    | calling `String.to_string()` which is a no-op
[temporary_assignment](https://github.com/Manishearth/rust-clippy/wiki#temporary_assignment)             | warn    | assignments to temporaries
[toplevel_ref_arg](https://github.com/Manishearth/rust-clippy/wiki#toplevel_ref_arg)                     | warn    | An entire binding was declared as `ref`, in a function argument (`fn foo(ref x: Bar)`), or a `let` statement (`let ref x = foo()`). In such cases, it is preferred to take references with `&`.
[type_complexity](https://github.com/Manishearth/rust-clippy/wiki#type_complexity)                       | warn    | usage of very complex types; recommends factoring out parts into `type` definitions
[unicode_not_nfc](https://github.com/Manishearth/rust-clippy/wiki#unicode_not_nfc)                       | allow   | using a unicode literal not in NFC normal form (see http://www.unicode.org/reports/tr15/ for further information)
[unit_cmp](https://github.com/Manishearth/rust-clippy/wiki#unit_cmp)                                     | warn    | comparing unit values (which is always `true` or `false`, respectively)
[unnecessary_mut_passed](https://github.com/Manishearth/rust-clippy/wiki#unnecessary_mut_passed)         | warn    | an argument is passed as a mutable reference although the function/method only demands an immutable reference
[unneeded_field_pattern](https://github.com/Manishearth/rust-clippy/wiki#unneeded_field_pattern)         | warn    | Struct fields are bound to a wildcard instead of using `..`
[unstable_as_mut_slice](https://github.com/Manishearth/rust-clippy/wiki#unstable_as_mut_slice)           | warn    | as_mut_slice is not stable and can be replaced by &mut v[..]see https://github.com/rust-lang/rust/issues/27729
[unstable_as_slice](https://github.com/Manishearth/rust-clippy/wiki#unstable_as_slice)                   | warn    | as_slice is not stable and can be replaced by & v[..]see https://github.com/rust-lang/rust/issues/27729
[unused_collect](https://github.com/Manishearth/rust-clippy/wiki#unused_collect)                         | warn    | `collect()`ing an iterator without using the result; this is usually better written as a for loop
[unused_lifetimes](https://github.com/Manishearth/rust-clippy/wiki#unused_lifetimes)                     | warn    | unused lifetimes in function definitions
[used_underscore_binding](https://github.com/Manishearth/rust-clippy/wiki#used_underscore_binding)       | warn    | using a binding which is prefixed with an underscore
[useless_transmute](https://github.com/Manishearth/rust-clippy/wiki#useless_transmute)                   | warn    | transmutes that have the same to and from types
[while_let_loop](https://github.com/Manishearth/rust-clippy/wiki#while_let_loop)                         | warn    | `loop { if let { ... } else break }` can be written as a `while let` loop
[while_let_on_iterator](https://github.com/Manishearth/rust-clippy/wiki#while_let_on_iterator)           | warn    | using a while-let loop instead of a for loop on an iterator
[wrong_pub_self_convention](https://github.com/Manishearth/rust-clippy/wiki#wrong_pub_self_convention)   | allow   | defining a public method named with an established prefix (like "into_") that takes `self` with the wrong convention
[wrong_self_convention](https://github.com/Manishearth/rust-clippy/wiki#wrong_self_convention)           | warn    | defining a method named with an established prefix (like "into_") that takes `self` with the wrong convention
[zero_divided_by_zero](https://github.com/Manishearth/rust-clippy/wiki#zero_divided_by_zero)             | warn    | usage of `0.0 / 0.0` to obtain NaN instead of std::f32::NaN or std::f64::NaN
[zero_width_space](https://github.com/Manishearth/rust-clippy/wiki#zero_width_space)                     | deny    | using a zero-width space in a string literal, which is confusing
=======
name                                                                                                           | default | meaning
---------------------------------------------------------------------------------------------------------------|---------|------------------------------------------------------------------------------------------------------------------------------------------------------------------------------------------------
[approx_constant](https://github.com/Manishearth/rust-clippy/wiki#approx_constant)                             | warn    | the approximate of a known float constant (in `std::f64::consts` or `std::f32::consts`) is found; suggests to use the constant
[bad_bit_mask](https://github.com/Manishearth/rust-clippy/wiki#bad_bit_mask)                                   | warn    | expressions of the form `_ & mask == select` that will only ever return `true` or `false` (because in the example `select` containing bits that `mask` doesn't have)
[block_in_if_condition_expr](https://github.com/Manishearth/rust-clippy/wiki#block_in_if_condition_expr)       | warn    | braces can be eliminated in conditions that are expressions, e.g `if { true } ...`
[block_in_if_condition_stmt](https://github.com/Manishearth/rust-clippy/wiki#block_in_if_condition_stmt)       | warn    | avoid complex blocks in conditions, instead move the block higher and bind it with 'let'; e.g: `if { let x = true; x } ...`
[box_vec](https://github.com/Manishearth/rust-clippy/wiki#box_vec)                                             | warn    | usage of `Box<Vec<T>>`, vector elements are already on the heap
[boxed_local](https://github.com/Manishearth/rust-clippy/wiki#boxed_local)                                     | warn    | using Box<T> where unnecessary
[cast_possible_truncation](https://github.com/Manishearth/rust-clippy/wiki#cast_possible_truncation)           | allow   | casts that may cause truncation of the value, e.g `x as u8` where `x: u32`, or `x as i32` where `x: f32`
[cast_possible_wrap](https://github.com/Manishearth/rust-clippy/wiki#cast_possible_wrap)                       | allow   | casts that may cause wrapping around the value, e.g `x as i32` where `x: u32` and `x > i32::MAX`
[cast_precision_loss](https://github.com/Manishearth/rust-clippy/wiki#cast_precision_loss)                     | allow   | casts that cause loss of precision, e.g `x as f32` where `x: u64`
[cast_sign_loss](https://github.com/Manishearth/rust-clippy/wiki#cast_sign_loss)                               | allow   | casts from signed types to unsigned types, e.g `x as u32` where `x: i32`
[cmp_nan](https://github.com/Manishearth/rust-clippy/wiki#cmp_nan)                                             | deny    | comparisons to NAN (which will always return false, which is probably not intended)
[cmp_owned](https://github.com/Manishearth/rust-clippy/wiki#cmp_owned)                                         | warn    | creating owned instances for comparing with others, e.g. `x == "foo".to_string()`
[collapsible_if](https://github.com/Manishearth/rust-clippy/wiki#collapsible_if)                               | warn    | two nested `if`-expressions can be collapsed into one, e.g. `if x { if y { foo() } }` can be written as `if x && y { foo() }`
[cyclomatic_complexity](https://github.com/Manishearth/rust-clippy/wiki#cyclomatic_complexity)                 | warn    | finds functions that should be split up into multiple functions
[duplicate_underscore_argument](https://github.com/Manishearth/rust-clippy/wiki#duplicate_underscore_argument) | warn    | Function arguments having names which only differ by an underscore
[empty_loop](https://github.com/Manishearth/rust-clippy/wiki#empty_loop)                                       | warn    | empty `loop {}` detected
[eq_op](https://github.com/Manishearth/rust-clippy/wiki#eq_op)                                                 | warn    | equal operands on both sides of a comparison or bitwise combination (e.g. `x == x`)
[explicit_counter_loop](https://github.com/Manishearth/rust-clippy/wiki#explicit_counter_loop)                 | warn    | for-looping with an explicit counter when `_.enumerate()` would do
[explicit_iter_loop](https://github.com/Manishearth/rust-clippy/wiki#explicit_iter_loop)                       | warn    | for-looping over `_.iter()` or `_.iter_mut()` when `&_` or `&mut _` would do
[filter_next](https://github.com/Manishearth/rust-clippy/wiki#filter_next)                                     | warn    | using `filter(p).next()`, which is more succinctly expressed as `.find(p)`
[float_cmp](https://github.com/Manishearth/rust-clippy/wiki#float_cmp)                                         | warn    | using `==` or `!=` on float values (as floating-point operations usually involve rounding errors, it is always better to check for approximate equality within small bounds)
[identity_op](https://github.com/Manishearth/rust-clippy/wiki#identity_op)                                     | warn    | using identity operations, e.g. `x + 0` or `y / 1`
[ineffective_bit_mask](https://github.com/Manishearth/rust-clippy/wiki#ineffective_bit_mask)                   | warn    | expressions where a bit mask will be rendered useless by a comparison, e.g. `(x | 1) > 2`
[inline_always](https://github.com/Manishearth/rust-clippy/wiki#inline_always)                                 | warn    | `#[inline(always)]` is a bad idea in most cases
[iter_next_loop](https://github.com/Manishearth/rust-clippy/wiki#iter_next_loop)                               | warn    | for-looping over `_.next()` which is probably not intended
[len_without_is_empty](https://github.com/Manishearth/rust-clippy/wiki#len_without_is_empty)                   | warn    | traits and impls that have `.len()` but not `.is_empty()`
[len_zero](https://github.com/Manishearth/rust-clippy/wiki#len_zero)                                           | warn    | checking `.len() == 0` or `.len() > 0` (or similar) when `.is_empty()` could be used instead
[let_and_return](https://github.com/Manishearth/rust-clippy/wiki#let_and_return)                               | warn    | creating a let-binding and then immediately returning it like `let x = expr; x` at the end of a block
[let_unit_value](https://github.com/Manishearth/rust-clippy/wiki#let_unit_value)                               | warn    | creating a let binding to a value of unit type, which usually can't be used afterwards
[linkedlist](https://github.com/Manishearth/rust-clippy/wiki#linkedlist)                                       | warn    | usage of LinkedList, usually a vector is faster, or a more specialized data structure like a VecDeque
[map_clone](https://github.com/Manishearth/rust-clippy/wiki#map_clone)                                         | warn    | using `.map(|x| x.clone())` to clone an iterator or option's contents (recommends `.cloned()` instead)
[match_bool](https://github.com/Manishearth/rust-clippy/wiki#match_bool)                                       | warn    | a match on boolean expression; recommends `if..else` block instead
[match_ref_pats](https://github.com/Manishearth/rust-clippy/wiki#match_ref_pats)                               | warn    | a match or `if let` has all arms prefixed with `&`; the match expression can be dereferenced instead
[min_max](https://github.com/Manishearth/rust-clippy/wiki#min_max)                                             | warn    | `min(_, max(_, _))` (or vice versa) with bounds clamping the result to a constant
[modulo_one](https://github.com/Manishearth/rust-clippy/wiki#modulo_one)                                       | warn    | taking a number modulo 1, which always returns 0
[mut_mut](https://github.com/Manishearth/rust-clippy/wiki#mut_mut)                                             | allow   | usage of double-mut refs, e.g. `&mut &mut ...` (either copy'n'paste error, or shows a fundamental misunderstanding of references)
[mutex_atomic](https://github.com/Manishearth/rust-clippy/wiki#mutex_atomic)                                   | warn    | using a Mutex where an atomic value could be used instead
[mutex_integer](https://github.com/Manishearth/rust-clippy/wiki#mutex_integer)                                 | allow   | using a Mutex for an integer type
[needless_bool](https://github.com/Manishearth/rust-clippy/wiki#needless_bool)                                 | warn    | if-statements with plain booleans in the then- and else-clause, e.g. `if p { true } else { false }`
[needless_lifetimes](https://github.com/Manishearth/rust-clippy/wiki#needless_lifetimes)                       | warn    | using explicit lifetimes for references in function arguments when elision rules would allow omitting them
[needless_range_loop](https://github.com/Manishearth/rust-clippy/wiki#needless_range_loop)                     | warn    | for-looping over a range of indices where an iterator over items would do
[needless_return](https://github.com/Manishearth/rust-clippy/wiki#needless_return)                             | warn    | using a return statement like `return expr;` where an expression would suffice
[needless_update](https://github.com/Manishearth/rust-clippy/wiki#needless_update)                             | warn    | using `{ ..base }` when there are no missing fields
[no_effect](https://github.com/Manishearth/rust-clippy/wiki#no_effect)                                         | warn    | statements with no effect
[non_ascii_literal](https://github.com/Manishearth/rust-clippy/wiki#non_ascii_literal)                         | allow   | using any literal non-ASCII chars in a string literal; suggests using the \\u escape instead
[nonsensical_open_options](https://github.com/Manishearth/rust-clippy/wiki#nonsensical_open_options)           | warn    | nonsensical combination of options for opening a file
[ok_expect](https://github.com/Manishearth/rust-clippy/wiki#ok_expect)                                         | warn    | using `ok().expect()`, which gives worse error messages than calling `expect` directly on the Result
[option_map_unwrap_or](https://github.com/Manishearth/rust-clippy/wiki#option_map_unwrap_or)                   | warn    | using `Option.map(f).unwrap_or(a)`, which is more succinctly expressed as `map_or(a, f)`
[option_map_unwrap_or_else](https://github.com/Manishearth/rust-clippy/wiki#option_map_unwrap_or_else)         | warn    | using `Option.map(f).unwrap_or_else(g)`, which is more succinctly expressed as `map_or_else(g, f)`
[option_unwrap_used](https://github.com/Manishearth/rust-clippy/wiki#option_unwrap_used)                       | allow   | using `Option.unwrap()`, which should at least get a better message using `expect()`
[out_of_bounds_indexing](https://github.com/Manishearth/rust-clippy/wiki#out_of_bounds_indexing)               | deny    | out of bound constant indexing
[panic_params](https://github.com/Manishearth/rust-clippy/wiki#panic_params)                                   | warn    | missing parameters in `panic!`
[precedence](https://github.com/Manishearth/rust-clippy/wiki#precedence)                                       | warn    | catches operations where precedence may be unclear. See the wiki for a list of cases caught
[ptr_arg](https://github.com/Manishearth/rust-clippy/wiki#ptr_arg)                                             | warn    | fn arguments of the type `&Vec<...>` or `&String`, suggesting to use `&[...]` or `&str` instead, respectively
[range_step_by_zero](https://github.com/Manishearth/rust-clippy/wiki#range_step_by_zero)                       | warn    | using Range::step_by(0), which produces an infinite iterator
[range_zip_with_len](https://github.com/Manishearth/rust-clippy/wiki#range_zip_with_len)                       | warn    | zipping iterator with a range when enumerate() would do
[redundant_closure](https://github.com/Manishearth/rust-clippy/wiki#redundant_closure)                         | warn    | using redundant closures, i.e. `|a| foo(a)` (which can be written as just `foo`)
[redundant_pattern](https://github.com/Manishearth/rust-clippy/wiki#redundant_pattern)                         | warn    | using `name @ _` in a pattern
[result_unwrap_used](https://github.com/Manishearth/rust-clippy/wiki#result_unwrap_used)                       | allow   | using `Result.unwrap()`, which might be better handled
[reverse_range_loop](https://github.com/Manishearth/rust-clippy/wiki#reverse_range_loop)                       | warn    | Iterating over an empty range, such as `10..0` or `5..5`
[search_is_some](https://github.com/Manishearth/rust-clippy/wiki#search_is_some)                               | warn    | using an iterator search followed by `is_some()`, which is more succinctly expressed as a call to `any()`
[shadow_reuse](https://github.com/Manishearth/rust-clippy/wiki#shadow_reuse)                                   | allow   | rebinding a name to an expression that re-uses the original value, e.g. `let x = x + 1`
[shadow_same](https://github.com/Manishearth/rust-clippy/wiki#shadow_same)                                     | allow   | rebinding a name to itself, e.g. `let mut x = &mut x`
[shadow_unrelated](https://github.com/Manishearth/rust-clippy/wiki#shadow_unrelated)                           | allow   | The name is re-bound without even using the original value
[should_implement_trait](https://github.com/Manishearth/rust-clippy/wiki#should_implement_trait)               | warn    | defining a method that should be implementing a std trait
[single_match](https://github.com/Manishearth/rust-clippy/wiki#single_match)                                   | warn    | a match statement with a single nontrivial arm (i.e, where the other arm is `_ => {}`) is used; recommends `if let` instead
[str_to_string](https://github.com/Manishearth/rust-clippy/wiki#str_to_string)                                 | warn    | using `to_string()` on a str, which should be `to_owned()`
[string_add](https://github.com/Manishearth/rust-clippy/wiki#string_add)                                       | allow   | using `x + ..` where x is a `String`; suggests using `push_str()` instead
[string_add_assign](https://github.com/Manishearth/rust-clippy/wiki#string_add_assign)                         | allow   | using `x = x + ..` where x is a `String`; suggests using `push_str()` instead
[string_to_string](https://github.com/Manishearth/rust-clippy/wiki#string_to_string)                           | warn    | calling `String.to_string()` which is a no-op
[temporary_assignment](https://github.com/Manishearth/rust-clippy/wiki#temporary_assignment)                   | warn    | assignments to temporaries
[toplevel_ref_arg](https://github.com/Manishearth/rust-clippy/wiki#toplevel_ref_arg)                           | warn    | An entire binding was declared as `ref`, in a function argument (`fn foo(ref x: Bar)`), or a `let` statement (`let ref x = foo()`). In such cases, it is preferred to take references with `&`.
[type_complexity](https://github.com/Manishearth/rust-clippy/wiki#type_complexity)                             | warn    | usage of very complex types; recommends factoring out parts into `type` definitions
[unicode_not_nfc](https://github.com/Manishearth/rust-clippy/wiki#unicode_not_nfc)                             | allow   | using a unicode literal not in NFC normal form (see http://www.unicode.org/reports/tr15/ for further information)
[unit_cmp](https://github.com/Manishearth/rust-clippy/wiki#unit_cmp)                                           | warn    | comparing unit values (which is always `true` or `false`, respectively)
[unnecessary_mut_passed](https://github.com/Manishearth/rust-clippy/wiki#unnecessary_mut_passed)               | warn    | an argument is passed as a mutable reference although the function/method only demands an immutable reference
[unneeded_field_pattern](https://github.com/Manishearth/rust-clippy/wiki#unneeded_field_pattern)               | warn    | Struct fields are bound to a wildcard instead of using `..`
[unstable_as_mut_slice](https://github.com/Manishearth/rust-clippy/wiki#unstable_as_mut_slice)                 | warn    | as_mut_slice is not stable and can be replaced by &mut v[..]see https://github.com/rust-lang/rust/issues/27729
[unstable_as_slice](https://github.com/Manishearth/rust-clippy/wiki#unstable_as_slice)                         | warn    | as_slice is not stable and can be replaced by & v[..]see https://github.com/rust-lang/rust/issues/27729
[unused_collect](https://github.com/Manishearth/rust-clippy/wiki#unused_collect)                               | warn    | `collect()`ing an iterator without using the result; this is usually better written as a for loop
[unused_lifetimes](https://github.com/Manishearth/rust-clippy/wiki#unused_lifetimes)                           | warn    | unused lifetimes in function definitions
[used_underscore_binding](https://github.com/Manishearth/rust-clippy/wiki#used_underscore_binding)             | warn    | using a binding which is prefixed with an underscore
[useless_transmute](https://github.com/Manishearth/rust-clippy/wiki#useless_transmute)                         | warn    | transmutes that have the same to and from types
[while_let_loop](https://github.com/Manishearth/rust-clippy/wiki#while_let_loop)                               | warn    | `loop { if let { ... } else break }` can be written as a `while let` loop
[while_let_on_iterator](https://github.com/Manishearth/rust-clippy/wiki#while_let_on_iterator)                 | warn    | using a while-let loop instead of a for loop on an iterator
[wrong_pub_self_convention](https://github.com/Manishearth/rust-clippy/wiki#wrong_pub_self_convention)         | allow   | defining a public method named with an established prefix (like "into_") that takes `self` with the wrong convention
[wrong_self_convention](https://github.com/Manishearth/rust-clippy/wiki#wrong_self_convention)                 | warn    | defining a method named with an established prefix (like "into_") that takes `self` with the wrong convention
[zero_divided_by_zero](https://github.com/Manishearth/rust-clippy/wiki#zero_divided_by_zero)                   | warn    | usage of `0.0 / 0.0` to obtain NaN instead of std::f32::NaN or std::f64::NaN
[zero_width_space](https://github.com/Manishearth/rust-clippy/wiki#zero_width_space)                           | deny    | using a zero-width space in a string literal, which is confusing
>>>>>>> 780dedc5

More to come, please [file an issue](https://github.com/Manishearth/rust-clippy/issues) if you have ideas!

##Usage

Compiler plugins are highly unstable and will only work with a nightly Rust for now. Since stable Rust is backwards compatible, you should be able to compile your stable programs with nightly Rust with clippy plugged in to circumvent this.

Add in your `Cargo.toml`:
```toml
[dependencies]
clippy = "*"
```

You may also use [`cargo clippy`](https://github.com/arcnmx/cargo-clippy), a custom cargo subcommand that runs clippy on a given project.

Sample `main.rs`:
```rust
#![feature(plugin)]

#![plugin(clippy)]


fn main(){
    let x = Some(1u8);
    match x {
        Some(y) => println!("{:?}", y),
        _ => ()
    }
}
```

Produces this warning:
```
src/main.rs:8:5: 11:6 warning: you seem to be trying to use match for destructuring a single type. Consider using `if let`, #[warn(single_match)] on by default
src/main.rs:8     match x {
src/main.rs:9         Some(y) => println!("{:?}", y),
src/main.rs:10         _ => ()
src/main.rs:11     }
src/main.rs:8:5: 11:6 help: Try
if let Some(y) = x { println!("{:?}", y) }
```

You can add options  to `allow`/`warn`/`deny`:
- the whole set of `Warn` lints using the `clippy` lint group (`#![deny(clippy)]`)
- all lints using both the `clippy` and `clippy_pedantic` lint groups (`#![deny(clippy)]`, `#![deny(clippy_pedantic)]`). Note that `clippy_pedantic` contains some very aggressive lints prone to false positives.
- only some lints (`#![deny(single_match, box_vec)]`, etc)
- `allow`/`warn`/`deny` can be limited to a single function or module using `#[allow(...)]`, etc

Note: `deny` produces errors instead of warnings

To have cargo compile your crate with clippy without needing `#![plugin(clippy)]`
in your code, you can use:

```
cargo rustc -- -L /path/to/clippy_so -Z extra-plugins=clippy
```

*[Note](https://github.com/Manishearth/rust-clippy/wiki#a-word-of-warning):* Be sure that clippy was compiled with the same version of rustc that cargo invokes here!

If you want to make clippy an optional dependency, you can do the following:

In your `Cargo.toml`:
```toml
[dependencies]
clippy = {version = "*", optional = true}

[features]
default=[]
```

And, in your `main.rs` or `lib.rs`:

```rust
#![cfg_attr(feature="clippy", feature(plugin))]

#![cfg_attr(feature="clippy", plugin(clippy))]
```

##License
Licensed under [MPL](https://www.mozilla.org/MPL/2.0/). If you're having issues with the license, let me know and I'll try to change it to something more permissive.<|MERGE_RESOLUTION|>--- conflicted
+++ resolved
@@ -6,101 +6,8 @@
 [Jump to usage instructions](#usage)
 
 ##Lints
-There are 89 lints included in this crate:
+There are 90 lints included in this crate:
 
-<<<<<<< HEAD
-name                                                                                                     | default | meaning
----------------------------------------------------------------------------------------------------------|---------|------------------------------------------------------------------------------------------------------------------------------------------------------------------------------------------------
-[approx_constant](https://github.com/Manishearth/rust-clippy/wiki#approx_constant)                       | warn    | the approximate of a known float constant (in `std::f64::consts` or `std::f32::consts`) is found; suggests to use the constant
-[bad_bit_mask](https://github.com/Manishearth/rust-clippy/wiki#bad_bit_mask)                             | warn    | expressions of the form `_ & mask == select` that will only ever return `true` or `false` (because in the example `select` containing bits that `mask` doesn't have)
-[block_in_if_condition_expr](https://github.com/Manishearth/rust-clippy/wiki#block_in_if_condition_expr) | warn    | braces can be eliminated in conditions that are expressions, e.g `if { true } ...`
-[block_in_if_condition_stmt](https://github.com/Manishearth/rust-clippy/wiki#block_in_if_condition_stmt) | warn    | avoid complex blocks in conditions, instead move the block higher and bind it with 'let'; e.g: `if { let x = true; x } ...`
-[box_vec](https://github.com/Manishearth/rust-clippy/wiki#box_vec)                                       | warn    | usage of `Box<Vec<T>>`, vector elements are already on the heap
-[boxed_local](https://github.com/Manishearth/rust-clippy/wiki#boxed_local)                               | warn    | using Box<T> where unnecessary
-[cast_possible_truncation](https://github.com/Manishearth/rust-clippy/wiki#cast_possible_truncation)     | allow   | casts that may cause truncation of the value, e.g `x as u8` where `x: u32`, or `x as i32` where `x: f32`
-[cast_possible_wrap](https://github.com/Manishearth/rust-clippy/wiki#cast_possible_wrap)                 | allow   | casts that may cause wrapping around the value, e.g `x as i32` where `x: u32` and `x > i32::MAX`
-[cast_precision_loss](https://github.com/Manishearth/rust-clippy/wiki#cast_precision_loss)               | allow   | casts that cause loss of precision, e.g `x as f32` where `x: u64`
-[cast_sign_loss](https://github.com/Manishearth/rust-clippy/wiki#cast_sign_loss)                         | allow   | casts from signed types to unsigned types, e.g `x as u32` where `x: i32`
-[cmp_nan](https://github.com/Manishearth/rust-clippy/wiki#cmp_nan)                                       | deny    | comparisons to NAN (which will always return false, which is probably not intended)
-[cmp_owned](https://github.com/Manishearth/rust-clippy/wiki#cmp_owned)                                   | warn    | creating owned instances for comparing with others, e.g. `x == "foo".to_string()`
-[collapsible_if](https://github.com/Manishearth/rust-clippy/wiki#collapsible_if)                         | warn    | two nested `if`-expressions can be collapsed into one, e.g. `if x { if y { foo() } }` can be written as `if x && y { foo() }`
-[cyclomatic_complexity](https://github.com/Manishearth/rust-clippy/wiki#cyclomatic_complexity)           | warn    | finds functions that should be split up into multiple functions
-[empty_loop](https://github.com/Manishearth/rust-clippy/wiki#empty_loop)                                 | warn    | empty `loop {}` detected
-[eq_op](https://github.com/Manishearth/rust-clippy/wiki#eq_op)                                           | warn    | equal operands on both sides of a comparison or bitwise combination (e.g. `x == x`)
-[explicit_counter_loop](https://github.com/Manishearth/rust-clippy/wiki#explicit_counter_loop)           | warn    | for-looping with an explicit counter when `_.enumerate()` would do
-[explicit_iter_loop](https://github.com/Manishearth/rust-clippy/wiki#explicit_iter_loop)                 | warn    | for-looping over `_.iter()` or `_.iter_mut()` when `&_` or `&mut _` would do
-[filter_next](https://github.com/Manishearth/rust-clippy/wiki#filter_next)                               | warn    | using `filter(p).next()`, which is more succinctly expressed as `.find(p)`
-[float_cmp](https://github.com/Manishearth/rust-clippy/wiki#float_cmp)                                   | warn    | using `==` or `!=` on float values (as floating-point operations usually involve rounding errors, it is always better to check for approximate equality within small bounds)
-[identity_op](https://github.com/Manishearth/rust-clippy/wiki#identity_op)                               | warn    | using identity operations, e.g. `x + 0` or `y / 1`
-[ineffective_bit_mask](https://github.com/Manishearth/rust-clippy/wiki#ineffective_bit_mask)             | warn    | expressions where a bit mask will be rendered useless by a comparison, e.g. `(x | 1) > 2`
-[inline_always](https://github.com/Manishearth/rust-clippy/wiki#inline_always)                           | warn    | `#[inline(always)]` is a bad idea in most cases
-[iter_next_loop](https://github.com/Manishearth/rust-clippy/wiki#iter_next_loop)                         | warn    | for-looping over `_.next()` which is probably not intended
-[len_without_is_empty](https://github.com/Manishearth/rust-clippy/wiki#len_without_is_empty)             | warn    | traits and impls that have `.len()` but not `.is_empty()`
-[len_zero](https://github.com/Manishearth/rust-clippy/wiki#len_zero)                                     | warn    | checking `.len() == 0` or `.len() > 0` (or similar) when `.is_empty()` could be used instead
-[let_and_return](https://github.com/Manishearth/rust-clippy/wiki#let_and_return)                         | warn    | creating a let-binding and then immediately returning it like `let x = expr; x` at the end of a block
-[let_unit_value](https://github.com/Manishearth/rust-clippy/wiki#let_unit_value)                         | warn    | creating a let binding to a value of unit type, which usually can't be used afterwards
-[linkedlist](https://github.com/Manishearth/rust-clippy/wiki#linkedlist)                                 | warn    | usage of LinkedList, usually a vector is faster, or a more specialized data structure like a VecDeque
-[map_clone](https://github.com/Manishearth/rust-clippy/wiki#map_clone)                                   | warn    | using `.map(|x| x.clone())` to clone an iterator or option's contents (recommends `.cloned()` instead)
-[match_bool](https://github.com/Manishearth/rust-clippy/wiki#match_bool)                                 | warn    | a match on boolean expression; recommends `if..else` block instead
-[match_overlapping_arm](https://github.com/Manishearth/rust-clippy/wiki#match_overlapping_arm)           | warn    | a match has overlapping arms
-[match_ref_pats](https://github.com/Manishearth/rust-clippy/wiki#match_ref_pats)                         | warn    | a match or `if let` has all arms prefixed with `&`; the match expression can be dereferenced instead
-[min_max](https://github.com/Manishearth/rust-clippy/wiki#min_max)                                       | warn    | `min(_, max(_, _))` (or vice versa) with bounds clamping the result to a constant
-[modulo_one](https://github.com/Manishearth/rust-clippy/wiki#modulo_one)                                 | warn    | taking a number modulo 1, which always returns 0
-[mut_mut](https://github.com/Manishearth/rust-clippy/wiki#mut_mut)                                       | allow   | usage of double-mut refs, e.g. `&mut &mut ...` (either copy'n'paste error, or shows a fundamental misunderstanding of references)
-[mutex_atomic](https://github.com/Manishearth/rust-clippy/wiki#mutex_atomic)                             | warn    | using a Mutex where an atomic value could be used instead
-[mutex_integer](https://github.com/Manishearth/rust-clippy/wiki#mutex_integer)                           | allow   | using a Mutex for an integer type
-[needless_bool](https://github.com/Manishearth/rust-clippy/wiki#needless_bool)                           | warn    | if-statements with plain booleans in the then- and else-clause, e.g. `if p { true } else { false }`
-[needless_lifetimes](https://github.com/Manishearth/rust-clippy/wiki#needless_lifetimes)                 | warn    | using explicit lifetimes for references in function arguments when elision rules would allow omitting them
-[needless_range_loop](https://github.com/Manishearth/rust-clippy/wiki#needless_range_loop)               | warn    | for-looping over a range of indices where an iterator over items would do
-[needless_return](https://github.com/Manishearth/rust-clippy/wiki#needless_return)                       | warn    | using a return statement like `return expr;` where an expression would suffice
-[needless_update](https://github.com/Manishearth/rust-clippy/wiki#needless_update)                       | warn    | using `{ ..base }` when there are no missing fields
-[no_effect](https://github.com/Manishearth/rust-clippy/wiki#no_effect)                                   | warn    | statements with no effect
-[non_ascii_literal](https://github.com/Manishearth/rust-clippy/wiki#non_ascii_literal)                   | allow   | using any literal non-ASCII chars in a string literal; suggests using the \\u escape instead
-[nonsensical_open_options](https://github.com/Manishearth/rust-clippy/wiki#nonsensical_open_options)     | warn    | nonsensical combination of options for opening a file
-[ok_expect](https://github.com/Manishearth/rust-clippy/wiki#ok_expect)                                   | warn    | using `ok().expect()`, which gives worse error messages than calling `expect` directly on the Result
-[option_map_unwrap_or](https://github.com/Manishearth/rust-clippy/wiki#option_map_unwrap_or)             | warn    | using `Option.map(f).unwrap_or(a)`, which is more succinctly expressed as `map_or(a, f)`
-[option_map_unwrap_or_else](https://github.com/Manishearth/rust-clippy/wiki#option_map_unwrap_or_else)   | warn    | using `Option.map(f).unwrap_or_else(g)`, which is more succinctly expressed as `map_or_else(g, f)`
-[option_unwrap_used](https://github.com/Manishearth/rust-clippy/wiki#option_unwrap_used)                 | allow   | using `Option.unwrap()`, which should at least get a better message using `expect()`
-[out_of_bounds_indexing](https://github.com/Manishearth/rust-clippy/wiki#out_of_bounds_indexing)         | deny    | out of bound constant indexing
-[panic_params](https://github.com/Manishearth/rust-clippy/wiki#panic_params)                             | warn    | missing parameters in `panic!`
-[precedence](https://github.com/Manishearth/rust-clippy/wiki#precedence)                                 | warn    | catches operations where precedence may be unclear. See the wiki for a list of cases caught
-[ptr_arg](https://github.com/Manishearth/rust-clippy/wiki#ptr_arg)                                       | warn    | fn arguments of the type `&Vec<...>` or `&String`, suggesting to use `&[...]` or `&str` instead, respectively
-[range_step_by_zero](https://github.com/Manishearth/rust-clippy/wiki#range_step_by_zero)                 | warn    | using Range::step_by(0), which produces an infinite iterator
-[range_zip_with_len](https://github.com/Manishearth/rust-clippy/wiki#range_zip_with_len)                 | warn    | zipping iterator with a range when enumerate() would do
-[redundant_closure](https://github.com/Manishearth/rust-clippy/wiki#redundant_closure)                   | warn    | using redundant closures, i.e. `|a| foo(a)` (which can be written as just `foo`)
-[redundant_pattern](https://github.com/Manishearth/rust-clippy/wiki#redundant_pattern)                   | warn    | using `name @ _` in a pattern
-[result_unwrap_used](https://github.com/Manishearth/rust-clippy/wiki#result_unwrap_used)                 | allow   | using `Result.unwrap()`, which might be better handled
-[reverse_range_loop](https://github.com/Manishearth/rust-clippy/wiki#reverse_range_loop)                 | warn    | Iterating over an empty range, such as `10..0` or `5..5`
-[search_is_some](https://github.com/Manishearth/rust-clippy/wiki#search_is_some)                         | warn    | using an iterator search followed by `is_some()`, which is more succinctly expressed as a call to `any()`
-[shadow_reuse](https://github.com/Manishearth/rust-clippy/wiki#shadow_reuse)                             | allow   | rebinding a name to an expression that re-uses the original value, e.g. `let x = x + 1`
-[shadow_same](https://github.com/Manishearth/rust-clippy/wiki#shadow_same)                               | allow   | rebinding a name to itself, e.g. `let mut x = &mut x`
-[shadow_unrelated](https://github.com/Manishearth/rust-clippy/wiki#shadow_unrelated)                     | allow   | The name is re-bound without even using the original value
-[should_implement_trait](https://github.com/Manishearth/rust-clippy/wiki#should_implement_trait)         | warn    | defining a method that should be implementing a std trait
-[single_match](https://github.com/Manishearth/rust-clippy/wiki#single_match)                             | warn    | a match statement with a single nontrivial arm (i.e, where the other arm is `_ => {}`) is used; recommends `if let` instead
-[str_to_string](https://github.com/Manishearth/rust-clippy/wiki#str_to_string)                           | warn    | using `to_string()` on a str, which should be `to_owned()`
-[string_add](https://github.com/Manishearth/rust-clippy/wiki#string_add)                                 | allow   | using `x + ..` where x is a `String`; suggests using `push_str()` instead
-[string_add_assign](https://github.com/Manishearth/rust-clippy/wiki#string_add_assign)                   | allow   | using `x = x + ..` where x is a `String`; suggests using `push_str()` instead
-[string_to_string](https://github.com/Manishearth/rust-clippy/wiki#string_to_string)                     | warn    | calling `String.to_string()` which is a no-op
-[temporary_assignment](https://github.com/Manishearth/rust-clippy/wiki#temporary_assignment)             | warn    | assignments to temporaries
-[toplevel_ref_arg](https://github.com/Manishearth/rust-clippy/wiki#toplevel_ref_arg)                     | warn    | An entire binding was declared as `ref`, in a function argument (`fn foo(ref x: Bar)`), or a `let` statement (`let ref x = foo()`). In such cases, it is preferred to take references with `&`.
-[type_complexity](https://github.com/Manishearth/rust-clippy/wiki#type_complexity)                       | warn    | usage of very complex types; recommends factoring out parts into `type` definitions
-[unicode_not_nfc](https://github.com/Manishearth/rust-clippy/wiki#unicode_not_nfc)                       | allow   | using a unicode literal not in NFC normal form (see http://www.unicode.org/reports/tr15/ for further information)
-[unit_cmp](https://github.com/Manishearth/rust-clippy/wiki#unit_cmp)                                     | warn    | comparing unit values (which is always `true` or `false`, respectively)
-[unnecessary_mut_passed](https://github.com/Manishearth/rust-clippy/wiki#unnecessary_mut_passed)         | warn    | an argument is passed as a mutable reference although the function/method only demands an immutable reference
-[unneeded_field_pattern](https://github.com/Manishearth/rust-clippy/wiki#unneeded_field_pattern)         | warn    | Struct fields are bound to a wildcard instead of using `..`
-[unstable_as_mut_slice](https://github.com/Manishearth/rust-clippy/wiki#unstable_as_mut_slice)           | warn    | as_mut_slice is not stable and can be replaced by &mut v[..]see https://github.com/rust-lang/rust/issues/27729
-[unstable_as_slice](https://github.com/Manishearth/rust-clippy/wiki#unstable_as_slice)                   | warn    | as_slice is not stable and can be replaced by & v[..]see https://github.com/rust-lang/rust/issues/27729
-[unused_collect](https://github.com/Manishearth/rust-clippy/wiki#unused_collect)                         | warn    | `collect()`ing an iterator without using the result; this is usually better written as a for loop
-[unused_lifetimes](https://github.com/Manishearth/rust-clippy/wiki#unused_lifetimes)                     | warn    | unused lifetimes in function definitions
-[used_underscore_binding](https://github.com/Manishearth/rust-clippy/wiki#used_underscore_binding)       | warn    | using a binding which is prefixed with an underscore
-[useless_transmute](https://github.com/Manishearth/rust-clippy/wiki#useless_transmute)                   | warn    | transmutes that have the same to and from types
-[while_let_loop](https://github.com/Manishearth/rust-clippy/wiki#while_let_loop)                         | warn    | `loop { if let { ... } else break }` can be written as a `while let` loop
-[while_let_on_iterator](https://github.com/Manishearth/rust-clippy/wiki#while_let_on_iterator)           | warn    | using a while-let loop instead of a for loop on an iterator
-[wrong_pub_self_convention](https://github.com/Manishearth/rust-clippy/wiki#wrong_pub_self_convention)   | allow   | defining a public method named with an established prefix (like "into_") that takes `self` with the wrong convention
-[wrong_self_convention](https://github.com/Manishearth/rust-clippy/wiki#wrong_self_convention)           | warn    | defining a method named with an established prefix (like "into_") that takes `self` with the wrong convention
-[zero_divided_by_zero](https://github.com/Manishearth/rust-clippy/wiki#zero_divided_by_zero)             | warn    | usage of `0.0 / 0.0` to obtain NaN instead of std::f32::NaN or std::f64::NaN
-[zero_width_space](https://github.com/Manishearth/rust-clippy/wiki#zero_width_space)                     | deny    | using a zero-width space in a string literal, which is confusing
-=======
 name                                                                                                           | default | meaning
 ---------------------------------------------------------------------------------------------------------------|---------|------------------------------------------------------------------------------------------------------------------------------------------------------------------------------------------------
 [approx_constant](https://github.com/Manishearth/rust-clippy/wiki#approx_constant)                             | warn    | the approximate of a known float constant (in `std::f64::consts` or `std::f32::consts`) is found; suggests to use the constant
@@ -135,6 +42,7 @@
 [linkedlist](https://github.com/Manishearth/rust-clippy/wiki#linkedlist)                                       | warn    | usage of LinkedList, usually a vector is faster, or a more specialized data structure like a VecDeque
 [map_clone](https://github.com/Manishearth/rust-clippy/wiki#map_clone)                                         | warn    | using `.map(|x| x.clone())` to clone an iterator or option's contents (recommends `.cloned()` instead)
 [match_bool](https://github.com/Manishearth/rust-clippy/wiki#match_bool)                                       | warn    | a match on boolean expression; recommends `if..else` block instead
+[match_overlapping_arm](https://github.com/Manishearth/rust-clippy/wiki#match_overlapping_arm)                 | warn    | a match has overlapping arms
 [match_ref_pats](https://github.com/Manishearth/rust-clippy/wiki#match_ref_pats)                               | warn    | a match or `if let` has all arms prefixed with `&`; the match expression can be dereferenced instead
 [min_max](https://github.com/Manishearth/rust-clippy/wiki#min_max)                                             | warn    | `min(_, max(_, _))` (or vice versa) with bounds clamping the result to a constant
 [modulo_one](https://github.com/Manishearth/rust-clippy/wiki#modulo_one)                                       | warn    | taking a number modulo 1, which always returns 0
@@ -192,7 +100,6 @@
 [wrong_self_convention](https://github.com/Manishearth/rust-clippy/wiki#wrong_self_convention)                 | warn    | defining a method named with an established prefix (like "into_") that takes `self` with the wrong convention
 [zero_divided_by_zero](https://github.com/Manishearth/rust-clippy/wiki#zero_divided_by_zero)                   | warn    | usage of `0.0 / 0.0` to obtain NaN instead of std::f32::NaN or std::f64::NaN
 [zero_width_space](https://github.com/Manishearth/rust-clippy/wiki#zero_width_space)                           | deny    | using a zero-width space in a string literal, which is confusing
->>>>>>> 780dedc5
 
 More to come, please [file an issue](https://github.com/Manishearth/rust-clippy/issues) if you have ideas!
 
