--- conflicted
+++ resolved
@@ -9,10 +9,7 @@
     unused_lifetimes,
     unused_qualifications
 )]
-<<<<<<< HEAD
-=======
 #![allow(clippy::missing_panics_doc)]
->>>>>>> cdd63363
 
 // The `rustc_driver` crate seems to be required in order to use the `rust_lexer` crate.
 #[allow(unused_extern_crates)]
