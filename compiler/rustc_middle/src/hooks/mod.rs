//! "Hooks" provide a way for `tcx` functionality to be provided by some downstream crate without
//! everything in rustc having to depend on that crate. This is somewhat similar to queries, but
//! queries come with a lot of machinery for caching and incremental compilation, whereas hooks are
//! just plain function pointers without any of the query magic.

use crate::mir;
use crate::query::TyCtxtAt;
use crate::ty::{Ty, TyCtxt};
use rustc_hir::def_id::{DefId, DefPathHash};
use rustc_session::StableCrateId;
use rustc_span::def_id::{CrateNum, LocalDefId};
use rustc_span::{ExpnHash, ExpnId, DUMMY_SP};

macro_rules! declare_hooks {
    ($($(#[$attr:meta])*hook $name:ident($($arg:ident: $K:ty),*) -> $V:ty;)*) => {

        impl<'tcx> TyCtxt<'tcx> {
            $(
            $(#[$attr])*
            #[inline(always)]
            pub fn $name(self, $($arg: $K,)*) -> $V
            {
                self.at(DUMMY_SP).$name($($arg,)*)
            }
            )*
        }

        impl<'tcx> TyCtxtAt<'tcx> {
            $(
            $(#[$attr])*
            #[inline(always)]
            #[instrument(level = "debug", skip(self), ret)]
            pub fn $name(self, $($arg: $K,)*) -> $V
            {
                (self.tcx.hooks.$name)(self, $($arg,)*)
            }
            )*
        }

        pub struct Providers {
            $(pub $name: for<'tcx> fn(
                TyCtxtAt<'tcx>,
                $($arg: $K,)*
            ) -> $V,)*
        }

        impl Default for Providers {
            fn default() -> Self {
                Providers {
                    $($name: |_, $($arg,)*| default_hook(stringify!($name), &($($arg,)*))),*
                }
            }
        }

        impl Copy for Providers {}
        impl Clone for Providers {
            fn clone(&self) -> Self { *self }
        }
    };
}

declare_hooks! {
    /// Tries to destructure an `mir::Const` ADT or array into its variant index
    /// and its field values. This should only be used for pretty printing.
    hook try_destructure_mir_constant_for_user_output(val: mir::ConstValue<'tcx>, ty: Ty<'tcx>) -> Option<mir::DestructuredConstant<'tcx>>;

    /// Getting a &core::panic::Location referring to a span.
    hook const_caller_location(file: rustc_span::Symbol, line: u32, col: u32) -> mir::ConstValue<'tcx>;

    /// Returns `true` if this def is a function-like thing that is eligible for
    /// coverage instrumentation under `-Cinstrument-coverage`.
    ///
    /// (Eligible functions might nevertheless be skipped for other reasons.)
    hook is_eligible_for_coverage(key: LocalDefId) -> bool;

    /// Create the MIR for a given `DefId` - this includes
    /// unreachable code.
    /// You do not want to call this yourself, instead use the cached version
    /// via `mir_built`
    hook build_mir(key: LocalDefId) -> mir::Body<'tcx>;

<<<<<<< HEAD

=======
>>>>>>> b7581490
    /// Imports all `SourceFile`s from the given crate into the current session.
    /// This normally happens automatically when we decode a `Span` from
    /// that crate's metadata - however, the incr comp cache needs
    /// to trigger this manually when decoding a foreign `Span`
    hook import_source_files(key: CrateNum) -> ();

    hook expn_hash_to_expn_id(
        cnum: CrateNum,
        index_guess: u32,
        hash: ExpnHash
    ) -> ExpnId;

    /// Converts a `DefPathHash` to its corresponding `DefId` in the current compilation
    /// session, if it still exists. This is used during incremental compilation to
    /// turn a deserialized `DefPathHash` into its current `DefId`.
    /// Will fetch a DefId from a DefPathHash for a foreign crate.
    hook def_path_hash_to_def_id_extern(hash: DefPathHash, stable_crate_id: StableCrateId) -> DefId;
<<<<<<< HEAD
=======

    /// Create a THIR tree for debugging.
    hook thir_tree(key: LocalDefId) -> String;

    /// Create a list-like THIR representation for debugging.
    hook thir_flat(key: LocalDefId) -> String;
}

#[cold]
fn default_hook(name: &str, args: &dyn std::fmt::Debug) -> ! {
    bug!(
        "`tcx.{name}{args:?}` cannot be called as `{name}` was never assigned to a provider function"
    )
>>>>>>> b7581490
}<|MERGE_RESOLUTION|>--- conflicted
+++ resolved
@@ -79,10 +79,6 @@
     /// via `mir_built`
     hook build_mir(key: LocalDefId) -> mir::Body<'tcx>;
 
-<<<<<<< HEAD
-
-=======
->>>>>>> b7581490
     /// Imports all `SourceFile`s from the given crate into the current session.
     /// This normally happens automatically when we decode a `Span` from
     /// that crate's metadata - however, the incr comp cache needs
@@ -100,8 +96,6 @@
     /// turn a deserialized `DefPathHash` into its current `DefId`.
     /// Will fetch a DefId from a DefPathHash for a foreign crate.
     hook def_path_hash_to_def_id_extern(hash: DefPathHash, stable_crate_id: StableCrateId) -> DefId;
-<<<<<<< HEAD
-=======
 
     /// Create a THIR tree for debugging.
     hook thir_tree(key: LocalDefId) -> String;
@@ -115,5 +109,4 @@
     bug!(
         "`tcx.{name}{args:?}` cannot be called as `{name}` was never assigned to a provider function"
     )
->>>>>>> b7581490
 }