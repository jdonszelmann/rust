//! The Rust Linkage Model and Symbol Names
//! =======================================
//!
//! The semantic model of Rust linkage is, broadly, that "there's no global
//! namespace" between crates. Our aim is to preserve the illusion of this
//! model despite the fact that it's not *quite* possible to implement on
//! modern linkers. We initially didn't use system linkers at all, but have
//! been convinced of their utility.
//!
//! There are a few issues to handle:
//!
//!  - Linkers operate on a flat namespace, so we have to flatten names.
//!    We do this using the C++ namespace-mangling technique. Foo::bar
//!    symbols and such.
//!
//!  - Symbols for distinct items with the same *name* need to get different
//!    linkage-names. Examples of this are monomorphizations of functions or
//!    items within anonymous scopes that end up having the same path.
//!
//!  - Symbols in different crates but with same names "within" the crate need
//!    to get different linkage-names.
//!
//!  - Symbol names should be deterministic: Two consecutive runs of the
//!    compiler over the same code base should produce the same symbol names for
//!    the same items.
//!
//!  - Symbol names should not depend on any global properties of the code base,
//!    so that small modifications to the code base do not result in all symbols
//!    changing. In previous versions of the compiler, symbol names incorporated
//!    the SVH (Stable Version Hash) of the crate. This scheme turned out to be
//!    infeasible when used in conjunction with incremental compilation because
//!    small code changes would invalidate all symbols generated previously.
//!
//!  - Even symbols from different versions of the same crate should be able to
//!    live next to each other without conflict.
//!
//! In order to fulfill the above requirements the following scheme is used by
//! the compiler:
//!
//! The main tool for avoiding naming conflicts is the incorporation of a 64-bit
//! hash value into every exported symbol name. Anything that makes a difference
//! to the symbol being named, but does not show up in the regular path needs to
//! be fed into this hash:
//!
//! - Different monomorphizations of the same item have the same path but differ
//!   in their concrete type parameters, so these parameters are part of the
//!   data being digested for the symbol hash.
//!
//! - Rust allows items to be defined in anonymous scopes, such as in
//!   `fn foo() { { fn bar() {} } { fn bar() {} } }`. Both `bar` functions have
//!   the path `foo::bar`, since the anonymous scopes do not contribute to the
//!   path of an item. The compiler already handles this case via so-called
//!   disambiguating `DefPaths` which use indices to distinguish items with the
//!   same name. The DefPaths of the functions above are thus `foo[0]::bar[0]`
//!   and `foo[0]::bar[1]`. In order to incorporate this disambiguation
//!   information into the symbol name too, these indices are fed into the
//!   symbol hash, so that the above two symbols would end up with different
//!   hash values.
//!
//! The two measures described above suffice to avoid intra-crate conflicts. In
//! order to also avoid inter-crate conflicts two more measures are taken:
//!
//! - The name of the crate containing the symbol is prepended to the symbol
//!   name, i.e., symbols are "crate qualified". For example, a function `foo` in
//!   module `bar` in crate `baz` would get a symbol name like
//!   `baz::bar::foo::{hash}` instead of just `bar::foo::{hash}`. This avoids
//!   simple conflicts between functions from different crates.
//!
//! - In order to be able to also use symbols from two versions of the same
//!   crate (which naturally also have the same name), a stronger measure is
//!   required: The compiler accepts an arbitrary "disambiguator" value via the
//!   `-C metadata` command-line argument. This disambiguator is then fed into
//!   the symbol hash of every exported item. Consequently, the symbols in two
//!   identical crates but with different disambiguators are not in conflict
//!   with each other. This facility is mainly intended to be used by build
//!   tools like Cargo.
//!
//! A note on symbol name stability
//! -------------------------------
//! Previous versions of the compiler resorted to feeding NodeIds into the
//! symbol hash in order to disambiguate between items with the same path. The
//! current version of the name generation algorithm takes great care not to do
//! that, since NodeIds are notoriously unstable: A small change to the
//! code base will offset all NodeIds after the change and thus, much as using
//! the SVH in the hash, invalidate an unbounded number of symbol names. This
//! makes re-using previously compiled code for incremental compilation
//! virtually impossible. Thus, symbol hash generation exclusively relies on
//! DefPaths which are much more robust in the face of changes to the code base.

// tidy-alphabetical-start
#![allow(internal_features)]
#![doc(html_root_url = "https://doc.rust-lang.org/nightly/nightly-rustc/")]
#![doc(rust_logo)]
#![feature(assert_matches)]
#![feature(rustdoc_internals)]
// tidy-alphabetical-end

use rustc_hir::def::DefKind;
use rustc_hir::def_id::{CrateNum, LOCAL_CRATE};
use rustc_middle::middle::codegen_fn_attrs::{CodegenFnAttrFlags, CodegenFnAttrs};
use rustc_middle::mir::mono::{InstantiationMode, MonoItem};
use rustc_middle::query::Providers;
use rustc_middle::ty::{self, Instance, TyCtxt};
use rustc_session::config::SymbolManglingVersion;
use tracing::debug;

mod export;
mod hashed;
mod legacy;
mod v0;

pub mod errors;
pub mod test;

pub use v0::mangle_internal_symbol;

/// This function computes the symbol name for the given `instance` and the
/// given instantiating crate. That is, if you know that instance X is
/// instantiated in crate Y, this is the symbol name this instance would have.
pub fn symbol_name_for_instance_in_crate<'tcx>(
    tcx: TyCtxt<'tcx>,
    instance: Instance<'tcx>,
    instantiating_crate: CrateNum,
) -> String {
    compute_symbol_name(tcx, instance, || instantiating_crate)
}

pub fn provide(providers: &mut Providers) {
    *providers = Providers { symbol_name: symbol_name_provider, ..*providers };
}

// The `symbol_name` query provides the symbol name for calling a given
// instance from the local crate. In particular, it will also look up the
// correct symbol name of instances from upstream crates.
fn symbol_name_provider<'tcx>(tcx: TyCtxt<'tcx>, instance: Instance<'tcx>) -> ty::SymbolName<'tcx> {
    let symbol_name = compute_symbol_name(tcx, instance, || {
        // This closure determines the instantiating crate for instances that
        // need an instantiating-crate-suffix for their symbol name, in order
        // to differentiate between local copies.
        if is_generic(instance) {
            // For generics we might find re-usable upstream instances. If there
            // is one, we rely on the symbol being instantiated locally.
            instance.upstream_monomorphization(tcx).unwrap_or(LOCAL_CRATE)
        } else {
            // For non-generic things that need to avoid naming conflicts, we
            // always instantiate a copy in the local crate.
            LOCAL_CRATE
        }
    });

    ty::SymbolName::new(tcx, &symbol_name)
}

pub fn typeid_for_trait_ref<'tcx>(
    tcx: TyCtxt<'tcx>,
    trait_ref: ty::ExistentialTraitRef<'tcx>,
) -> String {
    v0::mangle_typeid_for_trait_ref(tcx, trait_ref)
}

/// Computes the symbol name for the given instance. This function will call
/// `compute_instantiating_crate` if it needs to factor the instantiating crate
/// into the symbol name.
fn compute_symbol_name<'tcx>(
    tcx: TyCtxt<'tcx>,
    instance: Instance<'tcx>,
    compute_instantiating_crate: impl FnOnce() -> CrateNum,
) -> String {
    let def_id = instance.def_id();
    let args = instance.args;

    debug!("symbol_name(def_id={:?}, args={:?})", def_id, args);

    if let Some(def_id) = def_id.as_local() {
        if tcx.proc_macro_decls_static(()) == Some(def_id) {
            let stable_crate_id = tcx.stable_crate_id(LOCAL_CRATE);
            return tcx.sess.generate_proc_macro_decls_symbol(stable_crate_id);
        }
    }

    // FIXME(eddyb) Precompute a custom symbol name based on attributes.
    let attrs = if tcx.def_kind(def_id).has_codegen_attrs() {
        &tcx.codegen_instance_attrs(instance.def)
    } else {
        CodegenFnAttrs::EMPTY
    };

    if attrs.flags.contains(CodegenFnAttrFlags::RUSTC_STD_INTERNAL_SYMBOL) {
        // Items marked as #[rustc_std_internal_symbol] need to have a fixed
        // symbol name because it is used to import items from another crate
        // without a direct dependency. As such it is not possible to look up
        // the mangled name for the `Instance` from the crate metadata of the
        // defining crate.
        // Weak lang items automatically get #[rustc_std_internal_symbol]
        // applied by the code computing the CodegenFnAttrs.
        // We are mangling all #[rustc_std_internal_symbol] items as a
        // combination of the rustc version and the unmangled linkage name.
        // This is to ensure that if we link against a staticlib compiled by a
        // different rustc version, we don't get symbol conflicts or even UB
        // due to a different implementation/ABI. Rust staticlibs currently
        // export all symbols, including those that are hidden in cdylibs.
        // We are using the v0 symbol mangling scheme here as we need to be
        // consistent across all crates and in some contexts the legacy symbol
        // mangling scheme can't be used. For example both the GCC backend and
        // Rust-for-Linux don't support some of the characters used by the
        // legacy symbol mangling scheme.
        let name = if let Some(name) = attrs.symbol_name { name } else { tcx.item_name(def_id) };

<<<<<<< HEAD
            return v0::mangle_internal_symbol(tcx, name.as_str());
=======
        return v0::mangle_internal_symbol(tcx, name.as_str());
>>>>>>> f605b570
    }

    let wasm_import_module_exception_force_mangling = {
        // * On the wasm32 targets there is a bug (or feature) in LLD [1] where the
        //   same-named symbol when imported from different wasm modules will get
        //   hooked up incorrectly. As a result foreign symbols, on the wasm target,
        //   with a wasm import module, get mangled. Additionally our codegen will
        //   deduplicate symbols based purely on the symbol name, but for wasm this
        //   isn't quite right because the same-named symbol on wasm can come from
        //   different modules. For these reasons if `#[link(wasm_import_module)]`
        //   is present we mangle everything on wasm because the demangled form will
        //   show up in the `wasm-import-name` custom attribute in LLVM IR.
        //
        // [1]: https://bugs.llvm.org/show_bug.cgi?id=44316
        //
        // So, on wasm if a foreign item loses its `#[no_mangle]`, it might *still*
        // be mangled if we're forced to. Note: I don't like this.
        // These kinds of exceptions should be added during the `codegen_attrs` query.
        // However, we don't have the wasm import module map there yet.
        tcx.is_foreign_item(def_id)
            && tcx.sess.target.is_like_wasm
            && tcx.wasm_import_module_map(LOCAL_CRATE).contains_key(&def_id.into())
    };

    if !wasm_import_module_exception_force_mangling {
        if let Some(name) = attrs.symbol_name {
            // Use provided name
            return name.to_string();
        }

        if attrs.flags.contains(CodegenFnAttrFlags::NO_MANGLE) {
            // Don't mangle
            return tcx.item_name(def_id).to_string();
        }
    }

    // If we're dealing with an instance of a function that's inlined from
    // another crate but we're marking it as globally shared to our
    // compilation (aka we're not making an internal copy in each of our
    // codegen units) then this symbol may become an exported (but hidden
    // visibility) symbol. This means that multiple crates may do the same
    // and we want to be sure to avoid any symbol conflicts here.
    let is_globally_shared_function = matches!(
        tcx.def_kind(instance.def_id()),
        DefKind::Fn
            | DefKind::AssocFn
            | DefKind::Closure
            | DefKind::SyntheticCoroutineBody
            | DefKind::Ctor(..)
    ) && matches!(
        MonoItem::Fn(instance).instantiation_mode(tcx),
        InstantiationMode::GloballyShared { may_conflict: true }
    );

    // If this is an instance of a generic function, we also hash in
    // the ID of the instantiating crate. This avoids symbol conflicts
    // in case the same instances is emitted in two crates of the same
    // project.
    let avoid_cross_crate_conflicts = is_generic(instance) || is_globally_shared_function;

    let instantiating_crate = avoid_cross_crate_conflicts.then(compute_instantiating_crate);

    // Pick the crate responsible for the symbol mangling version, which has to:
    // 1. be stable for each instance, whether it's being defined or imported
    // 2. obey each crate's own `-C symbol-mangling-version`, as much as possible
    // We solve these as follows:
    // 1. because symbol names depend on both `def_id` and `instantiating_crate`,
    // both their `CrateNum`s are stable for any given instance, so we can pick
    // either and have a stable choice of symbol mangling version
    // 2. we favor `instantiating_crate` where possible (i.e. when `Some`)
    let mangling_version_crate = instantiating_crate.unwrap_or(def_id.krate);
    let mangling_version = if mangling_version_crate == LOCAL_CRATE {
        tcx.sess.opts.get_symbol_mangling_version()
    } else {
        tcx.symbol_mangling_version(mangling_version_crate)
    };

    let symbol = match tcx.is_exportable(def_id) {
        true => format!(
            "{}.{}",
            v0::mangle(tcx, instance, instantiating_crate, true),
            export::compute_hash_of_export_fn(tcx, instance)
        ),
        false => match mangling_version {
            SymbolManglingVersion::Legacy => legacy::mangle(tcx, instance, instantiating_crate),
            SymbolManglingVersion::V0 => v0::mangle(tcx, instance, instantiating_crate, false),
            SymbolManglingVersion::Hashed => {
                hashed::mangle(tcx, instance, instantiating_crate, || {
                    v0::mangle(tcx, instance, instantiating_crate, false)
                })
            }
        },
    };

    debug_assert!(
        rustc_demangle::try_demangle(&symbol).is_ok(),
        "compute_symbol_name: `{symbol}` cannot be demangled"
    );

    symbol
}

fn is_generic<'tcx>(instance: Instance<'tcx>) -> bool {
    instance.args.non_erasable_generics().next().is_some()
}<|MERGE_RESOLUTION|>--- conflicted
+++ resolved
@@ -206,11 +206,7 @@
         // legacy symbol mangling scheme.
         let name = if let Some(name) = attrs.symbol_name { name } else { tcx.item_name(def_id) };
 
-<<<<<<< HEAD
-            return v0::mangle_internal_symbol(tcx, name.as_str());
-=======
         return v0::mangle_internal_symbol(tcx, name.as_str());
->>>>>>> f605b570
     }
 
     let wasm_import_module_exception_force_mangling = {
