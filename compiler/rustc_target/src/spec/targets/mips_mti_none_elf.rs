use rustc_abi::Endian;

<<<<<<< HEAD
use crate::spec::{Cc, LinkerFlavor, Lld, PanicStrategy, RelocModel, Target, TargetOptions};
=======
use crate::spec::{
    Cc, LinkerFlavor, Lld, PanicStrategy, RelocModel, Target, TargetMetadata, TargetOptions,
};
>>>>>>> 0f490b04

pub(crate) fn target() -> Target {
    Target {
        data_layout: "E-m:m-p:32:32-i8:8:32-i16:16:32-i64:64-n32-S64".into(),
        llvm_target: "mips".into(),
        metadata: TargetMetadata {
            description: Some("MIPS32r2 BE Baremetal Softfloat".into()),
            tier: Some(3),
            host_tools: Some(false),
            std: None, // ?
        },
        pointer_width: 32,
        arch: "mips".into(),

        options: TargetOptions {
            vendor: "mti".into(),
            linker_flavor: LinkerFlavor::Gnu(Cc::No, Lld::Yes),
            linker: Some("rust-lld".into()),
            endian: Endian::Big,
            cpu: "mips32r2".into(),

            max_atomic_width: Some(32),

            features: "+mips32r2,+soft-float,+noabicalls".into(),
            executables: true,
            panic_strategy: PanicStrategy::Abort,
            relocation_model: RelocModel::Static,
            emit_debug_gdb_scripts: false,
            eh_frame_header: false,
            singlethread: true,
            ..Default::default()
        },
    }
}<|MERGE_RESOLUTION|>--- conflicted
+++ resolved
@@ -1,12 +1,8 @@
 use rustc_abi::Endian;
 
-<<<<<<< HEAD
-use crate::spec::{Cc, LinkerFlavor, Lld, PanicStrategy, RelocModel, Target, TargetOptions};
-=======
 use crate::spec::{
     Cc, LinkerFlavor, Lld, PanicStrategy, RelocModel, Target, TargetMetadata, TargetOptions,
 };
->>>>>>> 0f490b04
 
 pub(crate) fn target() -> Target {
     Target {
