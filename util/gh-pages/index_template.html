<!DOCTYPE html>
<!--
Welcome to a Clippy's lint list, at least the source code of it. If you are
interested in contributing to this website checkout `util/gh-pages/index_template.html`
inside the rust-clippy repository.

Otherwise, have a great day =^.^=
-->
<html lang="en"> {# #}
<head> {# #}
    <meta charset="UTF-8"/> {# #}
    <meta name="viewport" content="width=device-width, initial-scale=1"/> {# #}
    <meta name="description" content="A collection of lints to catch common mistakes and improve your Rust code."> {# #}

    <title>Clippy Lints</title> {# #}

    <link rel="stylesheet" href="https://cdnjs.cloudflare.com/ajax/libs/twitter-bootstrap/3.3.6/css/bootstrap.min.css"/> {# #}
    <link id="githubLightHighlight" rel="stylesheet" href="https://cdnjs.cloudflare.com/ajax/libs/highlight.js/11.6.0/styles/github.min.css" disabled="true" /> {# #}
    <link id="githubDarkHighlight" rel="stylesheet" href="https://cdnjs.cloudflare.com/ajax/libs/highlight.js/11.6.0/styles/github-dark.min.css" disabled="true" /> {# #}

    <!-- The files are not copied over into the Clippy project since they use the MPL-2.0 License -->
    <link rel="stylesheet" href="https://cdn.jsdelivr.net/gh/rust-lang/mdBook@0.4.46/src/theme/css/variables.css"/> {# #}
    <link id="styleHighlight" rel="stylesheet" href="https://cdn.jsdelivr.net/gh/rust-lang/mdBook@0.4.46/src/theme/highlight.css"> {# #}
    <link id="styleNight" rel="stylesheet" href="https://cdn.jsdelivr.net/gh/rust-lang/mdBook@0.4.46/src/theme/tomorrow-night.css" disabled="true"> {# #}
    <link id="styleAyu" rel="stylesheet" href="https://cdn.jsdelivr.net/gh/rust-lang/mdBook@0.4.46/src/theme/ayu-highlight.css" disabled="true"> {# #}
    <link rel="stylesheet" href="style.css"> {# #}
    <script src="https://cdnjs.cloudflare.com/ajax/libs/highlight.js/11.6.0/highlight.min.js" defer></script> {# #}
    <script src="https://cdnjs.cloudflare.com/ajax/libs/highlight.js/11.6.0/languages/rust.min.js" defer></script> {# #}
    <script src="script.js" defer></script> {# #}
</head> {# #}
<body> {# #}
    <div id="settings-dropdown"> {# #}
        <button class="settings-icon" tabindex="-1"></button> {# #}
        <div class="settings-menu" tabindex="-1"> {# #}
            <div class="setting-radio-name">Theme</div> {# #}
            <select id="theme-choice"> {# #}
                <option value="ayu">Ayu</option> {# #}
                <option value="coal">Coal</option> {# #}
                <option value="light">Light</option> {# #}
                <option value="navy">Navy</option> {# #}
                <option value="rust">Rust</option> {# #}
            </select> {# #}
            <label> {# #}
                <input type="checkbox" id="disable-shortcuts"> {#+ #}
                <span>Disable keyboard shortcuts</span> {# #}
            </label> {# #}
        </div> {# #}
    </div> {# #}
    <script src="theme.js"></script> {# #}

    <div class="container"> {# #}
        <h1 class="page-header">Clippy Lints <span id="lint-count" class="badge"></span></h1> {# #}

        <noscript> {# #}
            <div class="alert alert-danger" role="alert"> {# #}
                Lints search and filtering only works with JS enabled. :( {# #}
            </div> {# #}
        </noscript> {# #}

        <div id="menu-filters"> {# #}
            <div class="panel-body row"> {# #}
                <div id="upper-filters" class="col-12 col-md-5"> {# #}
                    <div class="btn-group" id="lint-levels" tabindex="-1"> {# #}
                        <button type="button" class="btn btn-default dropdown-toggle"> {# #}
                            Lint levels <span class="badge">4</span> <span class="caret"></span> {# #}
                        </button> {# #}
                        <ul class="dropdown-menu" id="lint-levels-selector"> {# #}
                            <li class="checkbox"> {# #}
                                <button onclick="toggleElements('levels_filter', true)">All</button> {# #}
                            </li> {# #}
                            <li class="checkbox"> {# #}
                                <button onclick="toggleElements('levels_filter', false)">None</button> {# #}
                            </li> {# #}
                            <li role="separator" class="divider"></li> {# #}
                        </ul> {# #}
                    </div> {# #}
                    <div class="btn-group" id="lint-groups" tabindex="-1"> {# #}
                        <button type="button" class="btn btn-default dropdown-toggle"> {# #}
                            Lint groups <span class="badge">9</span> <span class="caret"></span> {# #}
                        </button> {# #}
                        <ul class="dropdown-menu" id="lint-groups-selector"> {# #}
                            <li class="checkbox"> {# #}
                                <button onclick="toggleElements('groups_filter', true)">All</button> {# #}
                            </li> {# #}
                            <li class="checkbox"> {# #}
                                <button onclick="resetGroupsToDefault()">Default</button> {# #}
                            </li> {# #}
                            <li class="checkbox"> {# #}
                                <button onclick="toggleElements('groups_filter', false)">None</button> {# #}
                            </li> {# #}
                            <li role="separator" class="divider"></li> {# #}
                        </ul> {# #}
                    </div> {# #}
                    <div class="btn-group" id="version-filter" tabindex="-1"> {# #}
                        <button type="button" class="btn btn-default dropdown-toggle"> {# #}
                            Version {#+ #}
                            <span id="version-filter-count" class="badge">0</span> {#+ #}
                            <span class="caret"></span> {# #}
                        </button> {# #}
                        <ul id="version-filter-selector" class="dropdown-menu"> {# #}
                            <li class="checkbox"> {# #}
                                <button onclick="clearVersionFilters()">Clear filters</button> {# #}
                            </li> {# #}
                            <li role="separator" class="divider"></li> {# #}
                        </ul> {# #}
                    </div> {# #}
                    <div class="btn-group" id="lint-applicabilities" tabindex="-1"> {# #}
                        <button type="button" class="btn btn-default dropdown-toggle"> {# #}
                            Applicability {#+ #}
                            <span class="badge">4</span> {#+ #}
                            <span class="caret"></span> {# #}
                        </button> {# #}
                        <ul class="dropdown-menu" id="lint-applicabilities-selector"> {# #}
                            <li class="checkbox"> {# #}
                                <button onclick="toggleElements('applicabilities_filter', true)">All</button> {# #}
                            </li> {# #}
                            <li class="checkbox"> {# #}
                                <button onclick="toggleElements('applicabilities_filter', false)">None</button> {# #}
                            </li> {# #}
                            <li role="separator" class="divider"></li> {# #}
                        </ul> {# #}
                    </div> {# #}
                </div> {# #}
<<<<<<< HEAD
            </div>
            {% for lint in lints %}
                <article class="panel panel-default" id="{{lint.id}}"> {# #}
                    <input id="label-{{lint.id}}" type="checkbox"> {# #}
                    <label for="label-{{lint.id}}"> {# #}
                        <h2 class="lint-title"> {# #}
                            <div class="panel-title-name" id="lint-{{lint.id}}"> {# #}
                                {{lint.id +}}
                                <a href="#{{lint.id}}" class="anchor label label-default">&para;</a> {#+ #}
                                <a href="" class="copy-to-clipboard anchor label label-default"> {# #}
                                    &#128203; {# #}
                                </a> {# #}
                            </div> {# #}

                            <span class="label label-lint-group label-default label-group-{{lint.group}}">{{lint.group}}</span> {#+ #}

                            <span class="label label-lint-level label-lint-level-{{lint.level}}">{{lint.level}}</span> {#+ #}

                            <span class="label label-doc-folding"></span> {# #}
                        </h2> {# #}
                    </label> {# #}

                    <div class="list-group lint-docs"> {# #}
                        <div class="list-group-item lint-doc-md">{{Self::markdown(lint.docs)}}</div> {# #}
                        <div class="lint-additional-info-container">
                            {# Applicability #}
                            <div> {# #}
                                Applicability: {#+ #}
                                <span class="label label-default label-applicability">{{ lint.applicability_str() }}</span> {# #}
                                <a href="https://doc.rust-lang.org/nightly/nightly-rustc/rustc_lint_defs/enum.Applicability.html#variants">(?)</a> {# #}
                            </div>
                            {# Clippy version #}
                            <div> {# #}
                                {% if lint.group == "deprecated" %}Deprecated{% else %} Added{% endif +%} in: {#+ #}
                                <span class="label label-default label-version">{{lint.version}}</span> {# #}
                            </div>
                            {# Open related issues #}
                            <div> {# #}
                                <a href="https://github.com/rust-lang/rust-clippy/issues?q=is%3Aissue+{{lint.id}}">Related Issues</a> {# #}
                            </div>

                            {# Jump to source #}
                            {% if let Some(id_location) = lint.id_location %}
                                <div> {# #}
                                    <a href="https://github.com/rust-lang/rust-clippy/blob/master/{{id_location}}">View Source</a> {# #}
                                </div>
                            {% endif %}
                        </div> {# #}
=======
                <div class="col-12 col-md-5 search-control"> {# #}
                    <div class="input-group"> {# #}
                        <label class="input-group-addon" id="filter-label" for="search-input">Filter:</label> {# #}
                        <input type="text" class="form-control filter-input" placeholder="Keywords or search string (`S` or `/` to focus)" id="search-input" /> {# #}
                        <span class="input-group-btn"> {# #}
                            <button class="filter-clear btn" type="button" onclick="searchState.clearInput(event)"> {# #}
                                Clear {# #}
                            </button> {# #}
                        </span> {# #}
                    </div> {# #}
                </div> {# #}
                <div class="col-12 col-md-2 btn-group expansion-group"> {# #}
                    <button title="Collapse All" class="btn btn-default expansion-control" type="button" id="collapse-all"> {# #}
                        <span class="glyphicon glyphicon-collapse-up"></span> {# #}
                    </button> {# #}
                    <button title="Expand All" class="btn btn-default expansion-control" type="button" id="expand-all"> {# #}
                        <span class="glyphicon glyphicon-collapse-down"></span> {# #}
                    </button> {# #}
                </div> {# #}
            </div> {# #}
        </div>
        {% for lint in lints %}
            <article id="{{lint.id}}"> {# #}
                <input id="label-{{lint.id}}" type="checkbox"> {# #}
                <label for="label-{{lint.id}}"> {# #}
                    <h2 class="lint-title"> {# #}
                        <div class="panel-title-name" id="lint-{{lint.id}}"> {# #}
                            {{lint.id ~}}
                            <a href="#{{lint.id}}" class="anchor label label-default">&para;</a> {#+ #}
                            <a href="" class="copy-to-clipboard anchor label label-default"> {# #}
                                &#128203; {# #}
                            </a> {# #}
                        </div> {# #}

                        <span class="label label-default lint-group group-{{lint.group}}">{{lint.group}}</span> {#+ #}

                        <span class="label lint-level level-{{lint.level}}">{{lint.level}}</span> {#+ #}

                        <span class="label doc-folding"></span> {# #}
                    </h2> {# #}
                </label> {# #}

                <div class="lint-docs"> {# #}
                    <div class="lint-doc-md">{{Self::markdown(lint.docs)}}</div> {# #}
                    <div class="lint-additional-info">
                        {# Applicability #}
                        <div> {# #}
                            Applicability: {#+ #}
                            <span class="label label-default applicability">{{ lint.applicability_str() }}</span> {# #}
                            <a href="https://doc.rust-lang.org/nightly/nightly-rustc/rustc_lint_defs/enum.Applicability.html#variants">(?)</a> {# #}
                        </div>
                        {# Clippy version #}
                        <div> {# #}
                            {% if lint.group == "deprecated" %}Deprecated{% else %} Added{% endif +%} in: {#+ #}
                            <span class="label label-default label-version">{{lint.version}}</span> {# #}
                        </div>
                        {# Open related issues #}
                        <div> {# #}
                            <a href="https://github.com/rust-lang/rust-clippy/issues?q=is%3Aissue+{{lint.id}}">Related Issues</a> {# #}
                        </div>

                        {# Jump to source #}
                        {% if let Some(id_location) = lint.id_location %}
                            <div> {# #}
                                <a href="https://github.com/rust-lang/rust-clippy/blob/master/{{id_location}}">View Source</a> {# #}
                            </div>
                        {% endif %}
>>>>>>> e85b1dd6
                    </div> {# #}
                </div> {# #}
            </article>
        {% endfor %}
    </div> {# #}

    <a {#+ #}
        aria-label="View source on GitHub" {#+ #}
        class="github-corner" {#+ #}
        href="https://github.com/rust-lang/rust-clippy" {#+ #}
        rel="noopener noreferrer" {#+ #}
        target="_blank" {# #}
    > {# #}
        <svg {#+ #}
            width="80" {#+ #}
            height="80" {#+ #}
            viewBox="0 0 250 250" {#+ #}
            style="position: absolute; top: 0; border: 0; right: 0" {#+ #}
            aria-hidden="true" {# #}
        > {# #}
            <path d="M0,0 L115,115 L130,115 L142,142 L250,250 L250,0 Z" fill="var(--theme-color)"></path> {# #}
            <path {#+ #}
                d="M128.3,109.0 C113.8,99.7 119.0,89.6 119.0,89.6 C122.0,82.7 120.5,78.6 120.5,78.6 C119.2,72.0 123.4,76.3 123.4,76.3 C127.3,80.9 125.5,87.3 125.5,87.3 C122.9,97.6 130.6,101.9 134.4,103.2" {#+ #}
                fill="currentColor" {#+ #}
                style="transform-origin: 130px 106px" {#+ #}
                class="octo-arm" {# #}
            ></path> {# #}
            <path {#+ #}
                d="M115.0,115.0 C114.9,115.1 118.7,116.5 119.8,115.4 L133.7,101.6 C136.9,99.2 139.9,98.4 142.2,98.6 C133.8,88.0 127.5,74.4 143.8,58.0 C148.5,53.4 154.0,51.2 159.7,51.0 C160.3,49.4 163.2,43.6 171.4,40.1 C171.4,40.1 176.1,42.5 178.8,56.2 C183.1,58.6 187.2,61.8 190.9,65.4 C194.5,69.0 197.7,73.2 200.1,77.6 C213.8,80.2 216.3,84.9 216.3,84.9 C212.7,93.1 206.9,96.0 205.4,96.6 C205.1,102.4 203.0,107.8 198.3,112.5 C181.9,128.9 168.3,122.5 157.7,114.1 C157.9,116.9 156.7,120.9 152.7,124.9 L141.0,136.5 C139.8,137.7 141.6,141.9 141.8,141.8 Z" {#+ #}
                fill="currentColor" {#+ #}
                class="octo-body" {# #}
            ></path> {# #}
        </svg> {# #}
    </a> {# #}
</body> {# #}
</html> {# #}<|MERGE_RESOLUTION|>--- conflicted
+++ resolved
@@ -121,56 +121,6 @@
                         </ul> {# #}
                     </div> {# #}
                 </div> {# #}
-<<<<<<< HEAD
-            </div>
-            {% for lint in lints %}
-                <article class="panel panel-default" id="{{lint.id}}"> {# #}
-                    <input id="label-{{lint.id}}" type="checkbox"> {# #}
-                    <label for="label-{{lint.id}}"> {# #}
-                        <h2 class="lint-title"> {# #}
-                            <div class="panel-title-name" id="lint-{{lint.id}}"> {# #}
-                                {{lint.id +}}
-                                <a href="#{{lint.id}}" class="anchor label label-default">&para;</a> {#+ #}
-                                <a href="" class="copy-to-clipboard anchor label label-default"> {# #}
-                                    &#128203; {# #}
-                                </a> {# #}
-                            </div> {# #}
-
-                            <span class="label label-lint-group label-default label-group-{{lint.group}}">{{lint.group}}</span> {#+ #}
-
-                            <span class="label label-lint-level label-lint-level-{{lint.level}}">{{lint.level}}</span> {#+ #}
-
-                            <span class="label label-doc-folding"></span> {# #}
-                        </h2> {# #}
-                    </label> {# #}
-
-                    <div class="list-group lint-docs"> {# #}
-                        <div class="list-group-item lint-doc-md">{{Self::markdown(lint.docs)}}</div> {# #}
-                        <div class="lint-additional-info-container">
-                            {# Applicability #}
-                            <div> {# #}
-                                Applicability: {#+ #}
-                                <span class="label label-default label-applicability">{{ lint.applicability_str() }}</span> {# #}
-                                <a href="https://doc.rust-lang.org/nightly/nightly-rustc/rustc_lint_defs/enum.Applicability.html#variants">(?)</a> {# #}
-                            </div>
-                            {# Clippy version #}
-                            <div> {# #}
-                                {% if lint.group == "deprecated" %}Deprecated{% else %} Added{% endif +%} in: {#+ #}
-                                <span class="label label-default label-version">{{lint.version}}</span> {# #}
-                            </div>
-                            {# Open related issues #}
-                            <div> {# #}
-                                <a href="https://github.com/rust-lang/rust-clippy/issues?q=is%3Aissue+{{lint.id}}">Related Issues</a> {# #}
-                            </div>
-
-                            {# Jump to source #}
-                            {% if let Some(id_location) = lint.id_location %}
-                                <div> {# #}
-                                    <a href="https://github.com/rust-lang/rust-clippy/blob/master/{{id_location}}">View Source</a> {# #}
-                                </div>
-                            {% endif %}
-                        </div> {# #}
-=======
                 <div class="col-12 col-md-5 search-control"> {# #}
                     <div class="input-group"> {# #}
                         <label class="input-group-addon" id="filter-label" for="search-input">Filter:</label> {# #}
@@ -238,7 +188,6 @@
                                 <a href="https://github.com/rust-lang/rust-clippy/blob/master/{{id_location}}">View Source</a> {# #}
                             </div>
                         {% endif %}
->>>>>>> e85b1dd6
                     </div> {# #}
                 </div> {# #}
             </article>
