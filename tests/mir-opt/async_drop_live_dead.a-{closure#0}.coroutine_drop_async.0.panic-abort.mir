--- conflicted
+++ resolved
@@ -51,11 +51,7 @@
 
     bb4: {
         StorageLive(_16);
-<<<<<<< HEAD
-        _15 = &mut (((*(_1.0: &mut {async fn body of a<T>()})) as variant#4).1: impl std::future::Future<Output = ()>);
-=======
         _15 = &mut (((*_20) as variant#4).1: impl std::future::Future<Output = ()>);
->>>>>>> b1b464d6
         _16 = Pin::<&mut impl Future<Output = ()>>::new_unchecked(move _15) -> [return: bb7, unwind unreachable];
     }
 
