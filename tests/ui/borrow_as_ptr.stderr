error: borrow as raw pointer
<<<<<<< HEAD
  --> $DIR/borrow_as_ptr.rs:11:14
=======
  --> tests/ui/borrow_as_ptr.rs:11:14
>>>>>>> d554bcad
   |
LL |     let _p = &val as *const i32;
   |              ^^^^^^^^^^^^^^^^^^ help: try: `std::ptr::addr_of!(val)`
   |
   = note: `-D clippy::borrow-as-ptr` implied by `-D warnings`
   = help: to override `-D warnings` add `#[allow(clippy::borrow_as_ptr)]`

error: borrow as raw pointer
<<<<<<< HEAD
  --> $DIR/borrow_as_ptr.rs:18:18
=======
  --> tests/ui/borrow_as_ptr.rs:18:18
>>>>>>> d554bcad
   |
LL |     let _p_mut = &mut val_mut as *mut i32;
   |                  ^^^^^^^^^^^^^^^^^^^^^^^^ help: try: `std::ptr::addr_of_mut!(val_mut)`

error: aborting due to 2 previous errors
<|MERGE_RESOLUTION|>--- conflicted
+++ resolved
@@ -1,9 +1,5 @@
 error: borrow as raw pointer
-<<<<<<< HEAD
-  --> $DIR/borrow_as_ptr.rs:11:14
-=======
   --> tests/ui/borrow_as_ptr.rs:11:14
->>>>>>> d554bcad
    |
 LL |     let _p = &val as *const i32;
    |              ^^^^^^^^^^^^^^^^^^ help: try: `std::ptr::addr_of!(val)`
@@ -12,11 +8,7 @@
    = help: to override `-D warnings` add `#[allow(clippy::borrow_as_ptr)]`
 
 error: borrow as raw pointer
-<<<<<<< HEAD
-  --> $DIR/borrow_as_ptr.rs:18:18
-=======
   --> tests/ui/borrow_as_ptr.rs:18:18
->>>>>>> d554bcad
    |
 LL |     let _p_mut = &mut val_mut as *mut i32;
    |                  ^^^^^^^^^^^^^^^^^^^^^^^^ help: try: `std::ptr::addr_of_mut!(val_mut)`
