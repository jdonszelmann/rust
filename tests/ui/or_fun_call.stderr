--- conflicted
+++ resolved
@@ -1,5 +1,5 @@
 error: function call inside of `unwrap_or`
-  --> tests/ui/or_fun_call.rs:52:22
+  --> tests/ui/or_fun_call.rs:53:22
    |
 LL |     with_constructor.unwrap_or(make());
    |                      ^^^^^^^^^^^^^^^^^ help: try: `unwrap_or_else(make)`
@@ -8,7 +8,7 @@
    = help: to override `-D warnings` add `#[allow(clippy::or_fun_call)]`
 
 error: use of `unwrap_or` to construct default value
-  --> tests/ui/or_fun_call.rs:56:14
+  --> tests/ui/or_fun_call.rs:57:14
    |
 LL |     with_new.unwrap_or(Vec::new());
    |              ^^^^^^^^^^^^^^^^^^^^^ help: try: `unwrap_or_default()`
@@ -17,205 +17,205 @@
    = help: to override `-D warnings` add `#[allow(clippy::unwrap_or_default)]`
 
 error: function call inside of `unwrap_or`
-  --> tests/ui/or_fun_call.rs:60:21
+  --> tests/ui/or_fun_call.rs:61:21
    |
 LL |     with_const_args.unwrap_or(Vec::with_capacity(12));
    |                     ^^^^^^^^^^^^^^^^^^^^^^^^^^^^^^^^^ help: try: `unwrap_or_else(|| Vec::with_capacity(12))`
 
 error: function call inside of `unwrap_or`
-  --> tests/ui/or_fun_call.rs:64:14
+  --> tests/ui/or_fun_call.rs:65:14
    |
 LL |     with_err.unwrap_or(make());
    |              ^^^^^^^^^^^^^^^^^ help: try: `unwrap_or_else(|_| make())`
 
 error: function call inside of `unwrap_or`
-  --> tests/ui/or_fun_call.rs:68:19
+  --> tests/ui/or_fun_call.rs:69:19
    |
 LL |     with_err_args.unwrap_or(Vec::with_capacity(12));
    |                   ^^^^^^^^^^^^^^^^^^^^^^^^^^^^^^^^^ help: try: `unwrap_or_else(|_| Vec::with_capacity(12))`
 
 error: use of `unwrap_or` to construct default value
-  --> tests/ui/or_fun_call.rs:72:24
+  --> tests/ui/or_fun_call.rs:73:24
    |
 LL |     with_default_trait.unwrap_or(Default::default());
    |                        ^^^^^^^^^^^^^^^^^^^^^^^^^^^^^ help: try: `unwrap_or_default()`
 
 error: use of `unwrap_or` to construct default value
-  --> tests/ui/or_fun_call.rs:76:23
+  --> tests/ui/or_fun_call.rs:77:23
    |
 LL |     with_default_type.unwrap_or(u64::default());
    |                       ^^^^^^^^^^^^^^^^^^^^^^^^^ help: try: `unwrap_or_default()`
 
 error: function call inside of `unwrap_or`
-  --> tests/ui/or_fun_call.rs:96:18
+  --> tests/ui/or_fun_call.rs:97:18
    |
 LL |     self_default.unwrap_or(<FakeDefault>::default());
    |                  ^^^^^^^^^^^^^^^^^^^^^^^^^^^^^^^^^^^ help: try: `unwrap_or_else(<FakeDefault>::default)`
 
 error: use of `unwrap_or` to construct default value
-  --> tests/ui/or_fun_call.rs:100:18
+  --> tests/ui/or_fun_call.rs:101:18
    |
 LL |     real_default.unwrap_or(<FakeDefault as Default>::default());
    |                  ^^^^^^^^^^^^^^^^^^^^^^^^^^^^^^^^^^^^^^^^^^^^^^ help: try: `unwrap_or_default()`
 
 error: use of `unwrap_or` to construct default value
-  --> tests/ui/or_fun_call.rs:104:14
+  --> tests/ui/or_fun_call.rs:105:14
    |
 LL |     with_vec.unwrap_or(Vec::new());
    |              ^^^^^^^^^^^^^^^^^^^^^ help: try: `unwrap_or_default()`
 
 error: function call inside of `unwrap_or`
-  --> tests/ui/or_fun_call.rs:108:21
+  --> tests/ui/or_fun_call.rs:109:21
    |
 LL |     without_default.unwrap_or(Foo::new());
    |                     ^^^^^^^^^^^^^^^^^^^^^ help: try: `unwrap_or_else(Foo::new)`
 
 error: use of `or_insert` to construct default value
-  --> tests/ui/or_fun_call.rs:112:19
+  --> tests/ui/or_fun_call.rs:113:19
    |
 LL |     map.entry(42).or_insert(String::new());
    |                   ^^^^^^^^^^^^^^^^^^^^^^^^ help: try: `or_default()`
 
 error: use of `or_insert` to construct default value
-  --> tests/ui/or_fun_call.rs:116:23
+  --> tests/ui/or_fun_call.rs:117:23
    |
 LL |     map_vec.entry(42).or_insert(Vec::new());
    |                       ^^^^^^^^^^^^^^^^^^^^^ help: try: `or_default()`
 
 error: use of `or_insert` to construct default value
-  --> tests/ui/or_fun_call.rs:120:21
+  --> tests/ui/or_fun_call.rs:121:21
    |
 LL |     btree.entry(42).or_insert(String::new());
    |                     ^^^^^^^^^^^^^^^^^^^^^^^^ help: try: `or_default()`
 
 error: use of `or_insert` to construct default value
-  --> tests/ui/or_fun_call.rs:124:25
+  --> tests/ui/or_fun_call.rs:125:25
    |
 LL |     btree_vec.entry(42).or_insert(Vec::new());
    |                         ^^^^^^^^^^^^^^^^^^^^^ help: try: `or_default()`
 
 error: use of `unwrap_or` to construct default value
-  --> tests/ui/or_fun_call.rs:128:21
+  --> tests/ui/or_fun_call.rs:129:21
    |
 LL |     let _ = stringy.unwrap_or(String::new());
    |                     ^^^^^^^^^^^^^^^^^^^^^^^^ help: try: `unwrap_or_default()`
 
 error: function call inside of `ok_or`
-  --> tests/ui/or_fun_call.rs:133:17
+  --> tests/ui/or_fun_call.rs:134:17
    |
 LL |     let _ = opt.ok_or(format!("{} world.", hello));
    |                 ^^^^^^^^^^^^^^^^^^^^^^^^^^^^^^^^^^ help: try: `ok_or_else(|| format!("{} world.", hello))`
 
 error: function call inside of `unwrap_or`
-  --> tests/ui/or_fun_call.rs:138:21
+  --> tests/ui/or_fun_call.rs:139:21
    |
 LL |     let _ = Some(1).unwrap_or(map[&1]);
    |                     ^^^^^^^^^^^^^^^^^^ help: try: `unwrap_or_else(|| map[&1])`
 
 error: function call inside of `unwrap_or`
-  --> tests/ui/or_fun_call.rs:141:21
+  --> tests/ui/or_fun_call.rs:142:21
    |
 LL |     let _ = Some(1).unwrap_or(map[&1]);
    |                     ^^^^^^^^^^^^^^^^^^ help: try: `unwrap_or_else(|| map[&1])`
 
 error: function call inside of `or`
-  --> tests/ui/or_fun_call.rs:166:35
+  --> tests/ui/or_fun_call.rs:167:35
    |
 LL |     let _ = Some("a".to_string()).or(Some("b".to_string()));
    |                                   ^^^^^^^^^^^^^^^^^^^^^^^^^ help: try: `or_else(|| Some("b".to_string()))`
 
 error: function call inside of `unwrap_or`
-  --> tests/ui/or_fun_call.rs:209:18
+  --> tests/ui/or_fun_call.rs:210:18
    |
 LL |             None.unwrap_or(ptr_to_ref(s));
    |                  ^^^^^^^^^^^^^^^^^^^^^^^^ help: try: `unwrap_or_else(|| ptr_to_ref(s))`
 
 error: function call inside of `unwrap_or`
-  --> tests/ui/or_fun_call.rs:217:14
+  --> tests/ui/or_fun_call.rs:218:14
    |
 LL |         None.unwrap_or(unsafe { ptr_to_ref(s) });
    |              ^^^^^^^^^^^^^^^^^^^^^^^^^^^^^^^^^^^ help: try: `unwrap_or_else(|| unsafe { ptr_to_ref(s) })`
 
 error: function call inside of `unwrap_or`
-  --> tests/ui/or_fun_call.rs:220:14
+  --> tests/ui/or_fun_call.rs:221:14
    |
 LL |         None.unwrap_or( unsafe { ptr_to_ref(s) }    );
    |              ^^^^^^^^^^^^^^^^^^^^^^^^^^^^^^^^^^^^^^^^ help: try: `unwrap_or_else(|| unsafe { ptr_to_ref(s) })`
 
 error: function call inside of `map_or`
-  --> tests/ui/or_fun_call.rs:296:25
+  --> tests/ui/or_fun_call.rs:297:25
    |
 LL |         let _ = Some(4).map_or(g(), |v| v);
    |                         ^^^^^^^^^^^^^^^^^^ help: try: `map_or_else(g, |v| v)`
 
 error: function call inside of `map_or`
-  --> tests/ui/or_fun_call.rs:298:25
+  --> tests/ui/or_fun_call.rs:299:25
    |
 LL |         let _ = Some(4).map_or(g(), f);
    |                         ^^^^^^^^^^^^^^ help: try: `map_or_else(g, f)`
 
 error: function call inside of `map_or`
-  --> tests/ui/or_fun_call.rs:301:25
+  --> tests/ui/or_fun_call.rs:302:25
    |
 LL |         let _ = Some(4).map_or("asd".to_string().len() as i32, f);
    |                         ^^^^^^^^^^^^^^^^^^^^^^^^^^^^^^^^^^^^^^^^^ help: try: `map_or_else(|| "asd".to_string().len() as i32, f)`
 
 error: use of `unwrap_or_else` to construct default value
-  --> tests/ui/or_fun_call.rs:332:18
+  --> tests/ui/or_fun_call.rs:333:18
    |
 LL |         with_new.unwrap_or_else(Vec::new);
    |                  ^^^^^^^^^^^^^^^^^^^^^^^^ help: try: `unwrap_or_default()`
 
 error: use of `unwrap_or_else` to construct default value
-  --> tests/ui/or_fun_call.rs:336:28
+  --> tests/ui/or_fun_call.rs:337:28
    |
 LL |         with_default_trait.unwrap_or_else(Default::default);
    |                            ^^^^^^^^^^^^^^^^^^^^^^^^^^^^^^^^ help: try: `unwrap_or_default()`
 
 error: use of `unwrap_or_else` to construct default value
-  --> tests/ui/or_fun_call.rs:340:27
+  --> tests/ui/or_fun_call.rs:341:27
    |
 LL |         with_default_type.unwrap_or_else(u64::default);
    |                           ^^^^^^^^^^^^^^^^^^^^^^^^^^^^ help: try: `unwrap_or_default()`
 
 error: use of `unwrap_or_else` to construct default value
-  --> tests/ui/or_fun_call.rs:344:22
+  --> tests/ui/or_fun_call.rs:345:22
    |
 LL |         real_default.unwrap_or_else(<FakeDefault as Default>::default);
    |                      ^^^^^^^^^^^^^^^^^^^^^^^^^^^^^^^^^^^^^^^^^^^^^^^^^ help: try: `unwrap_or_default()`
 
 error: use of `or_insert_with` to construct default value
-  --> tests/ui/or_fun_call.rs:348:23
+  --> tests/ui/or_fun_call.rs:349:23
    |
 LL |         map.entry(42).or_insert_with(String::new);
    |                       ^^^^^^^^^^^^^^^^^^^^^^^^^^^ help: try: `or_default()`
 
 error: use of `or_insert_with` to construct default value
-  --> tests/ui/or_fun_call.rs:352:25
+  --> tests/ui/or_fun_call.rs:353:25
    |
 LL |         btree.entry(42).or_insert_with(String::new);
    |                         ^^^^^^^^^^^^^^^^^^^^^^^^^^^ help: try: `or_default()`
 
 error: use of `unwrap_or_else` to construct default value
-  --> tests/ui/or_fun_call.rs:356:25
+  --> tests/ui/or_fun_call.rs:357:25
    |
 LL |         let _ = stringy.unwrap_or_else(String::new);
    |                         ^^^^^^^^^^^^^^^^^^^^^^^^^^^ help: try: `unwrap_or_default()`
 
 error: function call inside of `unwrap_or`
-  --> tests/ui/or_fun_call.rs:398:17
+  --> tests/ui/or_fun_call.rs:399:17
    |
 LL |     let _ = opt.unwrap_or({ f() }); // suggest `.unwrap_or_else(f)`
    |                 ^^^^^^^^^^^^^^^^^^ help: try: `unwrap_or_else(f)`
 
 error: function call inside of `unwrap_or`
-  --> tests/ui/or_fun_call.rs:403:17
+  --> tests/ui/or_fun_call.rs:404:17
    |
 LL |     let _ = opt.unwrap_or(f() + 1); // suggest `.unwrap_or_else(|| f() + 1)`
    |                 ^^^^^^^^^^^^^^^^^^ help: try: `unwrap_or_else(|| f() + 1)`
 
 error: function call inside of `unwrap_or`
-  --> tests/ui/or_fun_call.rs:408:17
+  --> tests/ui/or_fun_call.rs:409:17
    |
 LL |       let _ = opt.unwrap_or({
    |  _________________^
@@ -235,95 +235,79 @@
    |
 
 error: function call inside of `map_or`
-  --> tests/ui/or_fun_call.rs:414:17
+  --> tests/ui/or_fun_call.rs:415:17
    |
 LL |     let _ = opt.map_or(f() + 1, |v| v); // suggest `.map_or_else(|| f() + 1, |v| v)`
    |                 ^^^^^^^^^^^^^^^^^^^^^^ help: try: `map_or_else(|| f() + 1, |v| v)`
 
 error: use of `unwrap_or` to construct default value
-  --> tests/ui/or_fun_call.rs:419:17
+  --> tests/ui/or_fun_call.rs:420:17
    |
 LL |     let _ = opt.unwrap_or({ i32::default() });
    |                 ^^^^^^^^^^^^^^^^^^^^^^^^^^^^^ help: try: `unwrap_or_default()`
 
 error: function call inside of `unwrap_or`
-  --> tests/ui/or_fun_call.rs:426:21
+  --> tests/ui/or_fun_call.rs:427:21
    |
 LL |     let _ = opt_foo.unwrap_or(Foo { val: String::default() });
    |                     ^^^^^^^^^^^^^^^^^^^^^^^^^^^^^^^^^^^^^^^^^ help: try: `unwrap_or_else(|| Foo { val: String::default() })`
 
 error: function call inside of `map_or`
-  --> tests/ui/or_fun_call.rs:441:19
+  --> tests/ui/or_fun_call.rs:442:19
    |
 LL |         let _ = x.map_or(g(), |v| v);
    |                   ^^^^^^^^^^^^^^^^^^ help: try: `map_or_else(|_| g(), |v| v)`
 
 error: function call inside of `map_or`
-  --> tests/ui/or_fun_call.rs:443:19
+  --> tests/ui/or_fun_call.rs:444:19
    |
 LL |         let _ = x.map_or(g(), f);
    |                   ^^^^^^^^^^^^^^ help: try: `map_or_else(|_| g(), f)`
 
 error: function call inside of `map_or`
-  --> tests/ui/or_fun_call.rs:446:19
+  --> tests/ui/or_fun_call.rs:447:19
    |
 LL |         let _ = x.map_or("asd".to_string().len() as i32, f);
    |                   ^^^^^^^^^^^^^^^^^^^^^^^^^^^^^^^^^^^^^^^^^ help: try: `map_or_else(|_| "asd".to_string().len() as i32, f)`
 
 error: function call inside of `get_or_insert`
-  --> tests/ui/or_fun_call.rs:457:15
+  --> tests/ui/or_fun_call.rs:458:15
    |
 LL |     let _ = x.get_or_insert(g());
    |               ^^^^^^^^^^^^^^^^^^ help: try: `get_or_insert_with(g)`
 
 error: function call inside of `and`
-  --> tests/ui/or_fun_call.rs:467:15
+  --> tests/ui/or_fun_call.rs:468:15
    |
 LL |     let _ = x.and(g());
    |               ^^^^^^^^ help: try: `and_then(|_| g())`
 
 error: function call inside of `and`
-  --> tests/ui/or_fun_call.rs:477:15
+  --> tests/ui/or_fun_call.rs:478:15
    |
 LL |     let _ = x.and(g());
    |               ^^^^^^^^ help: try: `and_then(|_| g())`
 
 error: use of `unwrap_or` to construct default value
-<<<<<<< HEAD
-  --> tests/ui/or_fun_call.rs:483:17
-=======
   --> tests/ui/or_fun_call.rs:484:17
->>>>>>> 00e5e1b8
    |
 LL |     let _ = opt.unwrap_or(Default::default());
    |                 ^^^^^^^^^^^^^^^^^^^^^^^^^^^^^ help: try: `unwrap_or_default()`
 
 error: function call inside of `unwrap_or`
-<<<<<<< HEAD
-  --> tests/ui/or_fun_call.rs:485:17
-=======
   --> tests/ui/or_fun_call.rs:486:17
->>>>>>> 00e5e1b8
    |
 LL |     let _ = res.unwrap_or(Default::default());
    |                 ^^^^^^^^^^^^^^^^^^^^^^^^^^^^^ help: try: `unwrap_or_else(|_| Default::default())`
 
 error: use of `unwrap_or` to construct default value
-<<<<<<< HEAD
-  --> tests/ui/or_fun_call.rs:491:17
-=======
   --> tests/ui/or_fun_call.rs:492:17
->>>>>>> 00e5e1b8
    |
 LL |     let _ = opt.unwrap_or(Default::default());
    |                 ^^^^^^^^^^^^^^^^^^^^^^^^^^^^^ help: try: `unwrap_or_default()`
 
 error: use of `unwrap_or` to construct default value
-<<<<<<< HEAD
-  --> tests/ui/or_fun_call.rs:493:17
-=======
   --> tests/ui/or_fun_call.rs:494:17
->>>>>>> 00e5e1b8
    |
 LL |     let _ = res.unwrap_or(Default::default());
    |                 ^^^^^^^^^^^^^^^^^^^^^^^^^^^^^ help: try: `unwrap_or_default()`
