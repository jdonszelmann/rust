use super::Mutex;
use crate::cell::UnsafeCell;
use crate::pin::Pin;
<<<<<<< HEAD
=======
#[cfg(not(target_os = "nto"))]
use crate::sys::pal::time::TIMESPEC_MAX;
#[cfg(target_os = "nto")]
use crate::sys::pal::time::TIMESPEC_MAX_CAPPED;
>>>>>>> b1b464d6
use crate::time::Duration;

pub struct Condvar {
    inner: UnsafeCell<libc::pthread_cond_t>,
}

impl Condvar {
    pub fn new() -> Condvar {
        Condvar { inner: UnsafeCell::new(libc::PTHREAD_COND_INITIALIZER) }
    }

    #[inline]
    fn raw(&self) -> *mut libc::pthread_cond_t {
        self.inner.get()
    }

    /// # Safety
    /// `init` must have been called on this instance.
    #[inline]
    pub unsafe fn notify_one(self: Pin<&Self>) {
        let r = unsafe { libc::pthread_cond_signal(self.raw()) };
        debug_assert_eq!(r, 0);
    }

    /// # Safety
    /// `init` must have been called on this instance.
    #[inline]
    pub unsafe fn notify_all(self: Pin<&Self>) {
        let r = unsafe { libc::pthread_cond_broadcast(self.raw()) };
        debug_assert_eq!(r, 0);
    }

    /// # Safety
    /// * `init` must have been called on this instance.
    /// * `mutex` must be locked by the current thread.
    /// * This condition variable may only be used with the same mutex.
    #[inline]
    pub unsafe fn wait(self: Pin<&Self>, mutex: Pin<&Mutex>) {
        let r = unsafe { libc::pthread_cond_wait(self.raw(), mutex.raw()) };
        debug_assert_eq!(r, 0);
    }
}

#[cfg(not(target_vendor = "apple"))]
impl Condvar {
    /// # Safety
    /// * `init` must have been called on this instance.
    /// * `mutex` must be locked by the current thread.
    /// * This condition variable may only be used with the same mutex.
    pub unsafe fn wait_timeout(&self, mutex: Pin<&Mutex>, dur: Duration) -> bool {
<<<<<<< HEAD
        #[cfg(not(target_os = "nto"))]
        use crate::sys::pal::time::TIMESPEC_MAX;
        #[cfg(target_os = "nto")]
        use crate::sys::pal::time::TIMESPEC_MAX_CAPPED;
=======
>>>>>>> b1b464d6
        use crate::sys::pal::time::Timespec;

        let mutex = mutex.raw();

        // Cygwin's implementation is based on the NT API, which measures time
        // in units of 100 ns. Unfortunately, Cygwin does not properly guard
        // against overflow when converting the time, hence we clamp the interval
        // to 1000 years, which will only become a problem in around 27000 years,
        // when the next rollover is less than 1000 years away...
        #[cfg(target_os = "cygwin")]
        let dur = Duration::min(dur, Duration::from_secs(1000 * 365 * 86400));

        let timeout = Timespec::now(Self::CLOCK).checked_add_duration(&dur);

        #[cfg(not(target_os = "nto"))]
        let timeout = timeout.and_then(|t| t.to_timespec()).unwrap_or(TIMESPEC_MAX);

        #[cfg(target_os = "nto")]
        let timeout = timeout.and_then(|t| t.to_timespec_capped()).unwrap_or(TIMESPEC_MAX_CAPPED);

        let r = unsafe { libc::pthread_cond_timedwait(self.raw(), mutex, &timeout) };
        assert!(r == libc::ETIMEDOUT || r == 0);
        r == 0
    }
}

// Apple platforms (since macOS version 10.4 and iOS version 2.0) have
// `pthread_cond_timedwait_relative_np`, a non-standard extension that
// measures timeouts based on the monotonic clock and is thus resilient
// against wall-clock changes.
#[cfg(target_vendor = "apple")]
impl Condvar {
    /// # Safety
    /// * `init` must have been called on this instance.
    /// * `mutex` must be locked by the current thread.
    /// * This condition variable may only be used with the same mutex.
    pub unsafe fn wait_timeout(&self, mutex: Pin<&Mutex>, dur: Duration) -> bool {
        let mutex = mutex.raw();

        // The macOS implementation of `pthread_cond_timedwait` internally
        // converts the timeout passed to `pthread_cond_timedwait_relative_np`
        // to nanoseconds. Unfortunately, the "psynch" variant of condvars does
        // not guard against overflow during the conversion[^1], which means
        // that `pthread_cond_timedwait_relative_np` will return `ETIMEDOUT`
        // much earlier than expected if the relative timeout is longer than
        // `u64::MAX` nanoseconds.
        //
        // This can be observed even on newer platforms (by setting the environment
        // variable PTHREAD_MUTEX_USE_ULOCK to a value other than "1") by calling e.g.
        // ```
        // condvar.wait_timeout(..., Duration::from_secs(u64::MAX.div_ceil(1_000_000_000));
        // ```
        // (see #37440, especially
        // https://github.com/rust-lang/rust/issues/37440#issuecomment-3285958326).
        //
        // To work around this issue, always clamp the timeout to u64::MAX nanoseconds,
        // even if the "ulock" variant is used (which does guard against overflow).
        //
        // [^1]: https://github.com/apple-oss-distributions/libpthread/blob/1ebf56b3a702df53213c2996e5e128a535d2577e/kern/kern_synch.c#L1269
        const MAX_DURATION: Duration = Duration::from_nanos(u64::MAX);

        let (dur, clamped) = if dur <= MAX_DURATION { (dur, false) } else { (MAX_DURATION, true) };

<<<<<<< HEAD
        let timeout = libc::timespec {
            // This cannot overflow because of the clamping above.
            tv_sec: dur.as_secs() as i64,
            tv_nsec: dur.subsec_nanos() as i64,
=======
        // This can overflow on 32-bit platforms, but not on 64-bit because of the clamping above.
        let timeout = if let Ok(tv_sec) = dur.as_secs().try_into() {
            libc::timespec { tv_sec, tv_nsec: dur.subsec_nanos() as _ }
        } else {
            // This is less than `MAX_DURATION` on 32-bit platforms.
            TIMESPEC_MAX
>>>>>>> b1b464d6
        };

        let r = unsafe { libc::pthread_cond_timedwait_relative_np(self.raw(), mutex, &timeout) };
        assert!(r == libc::ETIMEDOUT || r == 0);
        // Report clamping as a spurious wakeup. Who knows, maybe some
        // interstellar space probe will rely on this ;-).
        r == 0 || clamped
    }
}

#[cfg(not(any(
    target_os = "android",
    target_vendor = "apple",
    target_os = "espidf",
    target_os = "horizon",
    target_os = "l4re",
    target_os = "redox",
    target_os = "teeos",
)))]
impl Condvar {
    pub const PRECISE_TIMEOUT: bool = true;
    const CLOCK: libc::clockid_t = libc::CLOCK_MONOTONIC;

    /// # Safety
    /// May only be called once per instance of `Self`.
    pub unsafe fn init(self: Pin<&mut Self>) {
        use crate::mem::MaybeUninit;

        struct AttrGuard<'a>(pub &'a mut MaybeUninit<libc::pthread_condattr_t>);
        impl Drop for AttrGuard<'_> {
            fn drop(&mut self) {
                unsafe {
                    let result = libc::pthread_condattr_destroy(self.0.as_mut_ptr());
                    assert_eq!(result, 0);
                }
            }
        }

        unsafe {
            let mut attr = MaybeUninit::<libc::pthread_condattr_t>::uninit();
            let r = libc::pthread_condattr_init(attr.as_mut_ptr());
            assert_eq!(r, 0);
            let attr = AttrGuard(&mut attr);
            let r = libc::pthread_condattr_setclock(attr.0.as_mut_ptr(), Self::CLOCK);
            assert_eq!(r, 0);
            let r = libc::pthread_cond_init(self.raw(), attr.0.as_ptr());
            assert_eq!(r, 0);
        }
    }
}

#[cfg(target_vendor = "apple")]
impl Condvar {
    // `pthread_cond_timedwait_relative_np` measures the timeout
    // based on the monotonic clock.
    pub const PRECISE_TIMEOUT: bool = true;

    /// # Safety
    /// May only be called once per instance of `Self`.
    pub unsafe fn init(self: Pin<&mut Self>) {
        // `PTHREAD_COND_INITIALIZER` is fully supported and we don't need to
        // change clocks, so there's nothing to do here.
    }
}

// `pthread_condattr_setclock` is unfortunately not supported on these platforms.
#[cfg(any(
    target_os = "android",
    target_os = "espidf",
    target_os = "horizon",
    target_os = "l4re",
    target_os = "redox",
    target_os = "teeos",
))]
impl Condvar {
    pub const PRECISE_TIMEOUT: bool = false;
    const CLOCK: libc::clockid_t = libc::CLOCK_REALTIME;

    /// # Safety
    /// May only be called once per instance of `Self`.
    pub unsafe fn init(self: Pin<&mut Self>) {
        if cfg!(any(target_os = "espidf", target_os = "horizon", target_os = "teeos")) {
            // NOTE: ESP-IDF's PTHREAD_COND_INITIALIZER support is not released yet
            // So on that platform, init() should always be called.
            //
            // Similar story for the 3DS (horizon) and for TEEOS.
            let r = unsafe { libc::pthread_cond_init(self.raw(), crate::ptr::null()) };
            assert_eq!(r, 0);
        }
    }
}

impl !Unpin for Condvar {}

unsafe impl Sync for Condvar {}
unsafe impl Send for Condvar {}

impl Drop for Condvar {
    #[inline]
    fn drop(&mut self) {
        let r = unsafe { libc::pthread_cond_destroy(self.raw()) };
        if cfg!(target_os = "dragonfly") {
            // On DragonFly pthread_cond_destroy() returns EINVAL if called on
            // a condvar that was just initialized with
            // libc::PTHREAD_COND_INITIALIZER. Once it is used or
            // pthread_cond_init() is called, this behaviour no longer occurs.
            debug_assert!(r == 0 || r == libc::EINVAL);
        } else {
            debug_assert_eq!(r, 0);
        }
    }
}<|MERGE_RESOLUTION|>--- conflicted
+++ resolved
@@ -1,13 +1,10 @@
 use super::Mutex;
 use crate::cell::UnsafeCell;
 use crate::pin::Pin;
-<<<<<<< HEAD
-=======
 #[cfg(not(target_os = "nto"))]
 use crate::sys::pal::time::TIMESPEC_MAX;
 #[cfg(target_os = "nto")]
 use crate::sys::pal::time::TIMESPEC_MAX_CAPPED;
->>>>>>> b1b464d6
 use crate::time::Duration;
 
 pub struct Condvar {
@@ -58,13 +55,6 @@
     /// * `mutex` must be locked by the current thread.
     /// * This condition variable may only be used with the same mutex.
     pub unsafe fn wait_timeout(&self, mutex: Pin<&Mutex>, dur: Duration) -> bool {
-<<<<<<< HEAD
-        #[cfg(not(target_os = "nto"))]
-        use crate::sys::pal::time::TIMESPEC_MAX;
-        #[cfg(target_os = "nto")]
-        use crate::sys::pal::time::TIMESPEC_MAX_CAPPED;
-=======
->>>>>>> b1b464d6
         use crate::sys::pal::time::Timespec;
 
         let mutex = mutex.raw();
@@ -128,19 +118,12 @@
 
         let (dur, clamped) = if dur <= MAX_DURATION { (dur, false) } else { (MAX_DURATION, true) };
 
-<<<<<<< HEAD
-        let timeout = libc::timespec {
-            // This cannot overflow because of the clamping above.
-            tv_sec: dur.as_secs() as i64,
-            tv_nsec: dur.subsec_nanos() as i64,
-=======
         // This can overflow on 32-bit platforms, but not on 64-bit because of the clamping above.
         let timeout = if let Ok(tv_sec) = dur.as_secs().try_into() {
             libc::timespec { tv_sec, tv_nsec: dur.subsec_nanos() as _ }
         } else {
             // This is less than `MAX_DURATION` on 32-bit platforms.
             TIMESPEC_MAX
->>>>>>> b1b464d6
         };
 
         let r = unsafe { libc::pthread_cond_timedwait_relative_np(self.raw(), mutex, &timeout) };
