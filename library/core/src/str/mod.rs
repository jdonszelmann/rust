--- conflicted
+++ resolved
@@ -2373,11 +2373,7 @@
     #[unstable(feature = "ascii_char", issue = "110998")]
     #[must_use]
     #[inline]
-<<<<<<< HEAD
-    pub fn as_ascii(&self) -> Option<&[ascii::Char]> {
-=======
     pub const fn as_ascii(&self) -> Option<&[ascii::Char]> {
->>>>>>> e61bb881
         // Like in `is_ascii`, we can work on the bytes directly.
         self.as_bytes().as_ascii()
     }
