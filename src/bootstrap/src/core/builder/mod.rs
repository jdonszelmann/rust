use std::any::{Any, type_name};
use std::cell::{Cell, RefCell};
use std::collections::BTreeSet;
use std::fmt::{self, Debug, Write};
use std::hash::Hash;
use std::ops::Deref;
use std::path::{Path, PathBuf};
use std::sync::LazyLock;
use std::time::{Duration, Instant};
use std::{env, fs};

use clap::ValueEnum;
#[cfg(feature = "tracing")]
use tracing::instrument;

pub use self::cargo::{Cargo, cargo_profile_var};
pub use crate::Compiler;
use crate::core::build_steps::{
    check, clean, clippy, compile, dist, doc, gcc, install, llvm, run, setup, test, tool, vendor,
};
use crate::core::config::flags::Subcommand;
use crate::core::config::{DryRun, TargetSelection};
use crate::utils::cache::Cache;
use crate::utils::exec::{BootstrapCommand, command};
use crate::utils::helpers::{self, LldThreads, add_dylib_path, exe, libdir, linker_args, t};
use crate::{Build, Crate, trace};

mod cargo;

#[cfg(test)]
mod tests;

/// Builds and performs different [`Self::kind`]s of stuff and actions, taking
/// into account build configuration from e.g. config.toml.
pub struct Builder<'a> {
    /// Build configuration from e.g. config.toml.
    pub build: &'a Build,

    /// The stage to use. Either implicitly determined based on subcommand, or
    /// explicitly specified with `--stage N`. Normally this is the stage we
    /// use, but sometimes we want to run steps with a lower stage than this.
    pub top_stage: u32,

    /// What to build or what action to perform.
    pub kind: Kind,

    /// A cache of outputs of [`Step`]s so we can avoid running steps we already
    /// ran.
    cache: Cache,

    /// A stack of [`Step`]s to run before we can run this builder. The output
    /// of steps is cached in [`Self::cache`].
    stack: RefCell<Vec<Box<dyn Any>>>,

    /// The total amount of time we spent running [`Step`]s in [`Self::stack`].
    time_spent_on_dependencies: Cell<Duration>,

    /// The paths passed on the command line. Used by steps to figure out what
    /// to do. For example: with `./x check foo bar` we get `paths=["foo",
    /// "bar"]`.
    pub paths: Vec<PathBuf>,
}

impl Deref for Builder<'_> {
    type Target = Build;

    fn deref(&self) -> &Self::Target {
        self.build
    }
}

pub trait Step: 'static + Clone + Debug + PartialEq + Eq + Hash {
    /// Result type of `Step::run`.
    type Output: Clone;

    /// Whether this step is run by default as part of its respective phase, as defined by the `describe`
    /// macro in [`Builder::get_step_descriptions`].
    ///
    /// Note: Even if set to `true`, it can still be overridden with [`ShouldRun::default_condition`]
    /// by `Step::should_run`.
    const DEFAULT: bool = false;

    /// If true, then this rule should be skipped if --target was specified, but --host was not
    const ONLY_HOSTS: bool = false;

    /// Primary function to implement `Step` logic.
    ///
    /// This function can be triggered in two ways:
    ///     1. Directly from [`Builder::execute_cli`].
    ///     2. Indirectly by being called from other `Step`s using [`Builder::ensure`].
    ///
    /// When called with [`Builder::execute_cli`] (as done by `Build::build`), this function executed twice:
    ///     - First in "dry-run" mode to validate certain things (like cyclic Step invocations,
    ///         directory creation, etc) super quickly.
    ///     - Then it's called again to run the actual, very expensive process.
    ///
    /// When triggered indirectly from other `Step`s, it may still run twice (as dry-run and real mode)
    /// depending on the `Step::run` implementation of the caller.
    fn run(self, builder: &Builder<'_>) -> Self::Output;

    /// Determines if this `Step` should be run when given specific paths (e.g., `x build $path`).
    fn should_run(run: ShouldRun<'_>) -> ShouldRun<'_>;

    /// Called directly by the bootstrap `Step` handler when not triggered indirectly by other `Step`s using [`Builder::ensure`].
    /// For example, `./x.py test bootstrap` runs this for `test::Bootstrap`. Similarly, `./x.py test` runs it for every step
    /// that is listed by the `describe` macro in [`Builder::get_step_descriptions`].
    fn make_run(_run: RunConfig<'_>) {
        // It is reasonable to not have an implementation of make_run for rules
        // who do not want to get called from the root context. This means that
        // they are likely dependencies (e.g., sysroot creation) or similar, and
        // as such calling them from ./x.py isn't logical.
        unimplemented!()
    }
}

pub struct RunConfig<'a> {
    pub builder: &'a Builder<'a>,
    pub target: TargetSelection,
    pub paths: Vec<PathSet>,
}

impl RunConfig<'_> {
    pub fn build_triple(&self) -> TargetSelection {
        self.builder.build.build
    }

    /// Return a list of crate names selected by `run.paths`.
    #[track_caller]
    pub fn cargo_crates_in_set(&self) -> Vec<String> {
        let mut crates = Vec::new();
        for krate in &self.paths {
            let path = &krate.assert_single_path().path;

            let crate_name = self
                .builder
                .crate_paths
                .get(path)
                .unwrap_or_else(|| panic!("missing crate for path {}", path.display()));

            crates.push(crate_name.to_string());
        }
        crates
    }

    /// Given an `alias` selected by the `Step` and the paths passed on the command line,
    /// return a list of the crates that should be built.
    ///
    /// Normally, people will pass *just* `library` if they pass it.
    /// But it's possible (although strange) to pass something like `library std core`.
    /// Build all crates anyway, as if they hadn't passed the other args.
    pub fn make_run_crates(&self, alias: Alias) -> Vec<String> {
        let has_alias =
            self.paths.iter().any(|set| set.assert_single_path().path.ends_with(alias.as_str()));
        if !has_alias {
            return self.cargo_crates_in_set();
        }

        let crates = match alias {
            Alias::Library => self.builder.in_tree_crates("sysroot", Some(self.target)),
            Alias::Compiler => self.builder.in_tree_crates("rustc-main", Some(self.target)),
        };

        crates.into_iter().map(|krate| krate.name.to_string()).collect()
    }
}

#[derive(Debug, Copy, Clone)]
pub enum Alias {
    Library,
    Compiler,
}

impl Alias {
    fn as_str(self) -> &'static str {
        match self {
            Alias::Library => "library",
            Alias::Compiler => "compiler",
        }
    }
}

/// A description of the crates in this set, suitable for passing to `builder.info`.
///
/// `crates` should be generated by [`RunConfig::cargo_crates_in_set`].
pub fn crate_description(crates: &[impl AsRef<str>]) -> String {
    if crates.is_empty() {
        return "".into();
    }

    let mut descr = String::from(" {");
    descr.push_str(crates[0].as_ref());
    for krate in &crates[1..] {
        descr.push_str(", ");
        descr.push_str(krate.as_ref());
    }
    descr.push('}');
    descr
}

struct StepDescription {
    default: bool,
    only_hosts: bool,
    should_run: fn(ShouldRun<'_>) -> ShouldRun<'_>,
    make_run: fn(RunConfig<'_>),
    name: &'static str,
    kind: Kind,
}

#[derive(Clone, PartialOrd, Ord, PartialEq, Eq)]
pub struct TaskPath {
    pub path: PathBuf,
    pub kind: Option<Kind>,
}

impl Debug for TaskPath {
    fn fmt(&self, f: &mut std::fmt::Formatter<'_>) -> std::fmt::Result {
        if let Some(kind) = &self.kind {
            write!(f, "{}::", kind.as_str())?;
        }
        write!(f, "{}", self.path.display())
    }
}

/// Collection of paths used to match a task rule.
#[derive(Debug, Clone, PartialOrd, Ord, PartialEq, Eq)]
pub enum PathSet {
    /// A collection of individual paths or aliases.
    ///
    /// These are generally matched as a path suffix. For example, a
    /// command-line value of `std` will match if `library/std` is in the
    /// set.
    ///
    /// NOTE: the paths within a set should always be aliases of one another.
    /// For example, `src/librustdoc` and `src/tools/rustdoc` should be in the same set,
    /// but `library/core` and `library/std` generally should not, unless there's no way (for that Step)
    /// to build them separately.
    Set(BTreeSet<TaskPath>),
    /// A "suite" of paths.
    ///
    /// These can match as a path suffix (like `Set`), or as a prefix. For
    /// example, a command-line value of `tests/ui/abi/variadic-ffi.rs`
    /// will match `tests/ui`. A command-line value of `ui` would also
    /// match `tests/ui`.
    Suite(TaskPath),
}

impl PathSet {
    fn empty() -> PathSet {
        PathSet::Set(BTreeSet::new())
    }

    fn one<P: Into<PathBuf>>(path: P, kind: Kind) -> PathSet {
        let mut set = BTreeSet::new();
        set.insert(TaskPath { path: path.into(), kind: Some(kind) });
        PathSet::Set(set)
    }

    fn has(&self, needle: &Path, module: Kind) -> bool {
        match self {
            PathSet::Set(set) => set.iter().any(|p| Self::check(p, needle, module)),
            PathSet::Suite(suite) => Self::check(suite, needle, module),
        }
    }

    // internal use only
    fn check(p: &TaskPath, needle: &Path, module: Kind) -> bool {
        let check_path = || {
            // This order is important for retro-compatibility, as `starts_with` was introduced later.
            p.path.ends_with(needle) || p.path.starts_with(needle)
        };
        if let Some(p_kind) = &p.kind { check_path() && *p_kind == module } else { check_path() }
    }

    /// Return all `TaskPath`s in `Self` that contain any of the `needles`, removing the
    /// matched needles.
    ///
    /// This is used for `StepDescription::krate`, which passes all matching crates at once to
    /// `Step::make_run`, rather than calling it many times with a single crate.
    /// See `tests.rs` for examples.
    fn intersection_removing_matches(&self, needles: &mut [CLIStepPath], module: Kind) -> PathSet {
        let mut check = |p| {
            let mut result = false;
            for n in needles.iter_mut() {
                let matched = Self::check(p, &n.path, module);
                if matched {
                    n.will_be_executed = true;
                    result = true;
                }
            }
            result
        };
        match self {
            PathSet::Set(set) => PathSet::Set(set.iter().filter(|&p| check(p)).cloned().collect()),
            PathSet::Suite(suite) => {
                if check(suite) {
                    self.clone()
                } else {
                    PathSet::empty()
                }
            }
        }
    }

    /// A convenience wrapper for Steps which know they have no aliases and all their sets contain only a single path.
    ///
    /// This can be used with [`ShouldRun::crate_or_deps`], [`ShouldRun::path`], or [`ShouldRun::alias`].
    #[track_caller]
    pub fn assert_single_path(&self) -> &TaskPath {
        match self {
            PathSet::Set(set) => {
                assert_eq!(set.len(), 1, "called assert_single_path on multiple paths");
                set.iter().next().unwrap()
            }
            PathSet::Suite(_) => unreachable!("called assert_single_path on a Suite path"),
        }
    }
}

const PATH_REMAP: &[(&str, &[&str])] = &[
    // config.toml uses `rust-analyzer-proc-macro-srv`, but the
    // actual path is `proc-macro-srv-cli`
    ("rust-analyzer-proc-macro-srv", &["src/tools/rust-analyzer/crates/proc-macro-srv-cli"]),
    // Make `x test tests` function the same as `x t tests/*`
    (
        "tests",
        &[
            // tidy-alphabetical-start
            "tests/assembly",
            "tests/codegen",
            "tests/codegen-units",
            "tests/coverage",
            "tests/coverage-run-rustdoc",
            "tests/crashes",
            "tests/debuginfo",
            "tests/incremental",
            "tests/mir-opt",
            "tests/pretty",
            "tests/run-make",
            "tests/rustdoc",
            "tests/rustdoc-gui",
            "tests/rustdoc-js",
            "tests/rustdoc-js-std",
            "tests/rustdoc-json",
            "tests/rustdoc-ui",
            "tests/ui",
            "tests/ui-fulldeps",
            // tidy-alphabetical-end
        ],
    ),
];

fn remap_paths(paths: &mut Vec<PathBuf>) {
    let mut remove = vec![];
    let mut add = vec![];
    for (i, path) in paths.iter().enumerate().filter_map(|(i, path)| path.to_str().map(|s| (i, s)))
    {
        for &(search, replace) in PATH_REMAP {
            // Remove leading and trailing slashes so `tests/` and `tests` are equivalent
            if path.trim_matches(std::path::is_separator) == search {
                remove.push(i);
                add.extend(replace.iter().map(PathBuf::from));
                break;
            }
        }
    }
    remove.sort();
    remove.dedup();
    for idx in remove.into_iter().rev() {
        paths.remove(idx);
    }
    paths.append(&mut add);
}

#[derive(Clone, PartialEq)]
struct CLIStepPath {
    path: PathBuf,
    will_be_executed: bool,
}

#[cfg(test)]
impl CLIStepPath {
    fn will_be_executed(mut self, will_be_executed: bool) -> Self {
        self.will_be_executed = will_be_executed;
        self
    }
}

impl Debug for CLIStepPath {
    fn fmt(&self, f: &mut fmt::Formatter<'_>) -> fmt::Result {
        write!(f, "{}", self.path.display())
    }
}

impl From<PathBuf> for CLIStepPath {
    fn from(path: PathBuf) -> Self {
        Self { path, will_be_executed: false }
    }
}

impl StepDescription {
    fn from<S: Step>(kind: Kind) -> StepDescription {
        StepDescription {
            default: S::DEFAULT,
            only_hosts: S::ONLY_HOSTS,
            should_run: S::should_run,
            make_run: S::make_run,
            name: std::any::type_name::<S>(),
            kind,
        }
    }

    fn maybe_run(&self, builder: &Builder<'_>, mut pathsets: Vec<PathSet>) {
        pathsets.retain(|set| !self.is_excluded(builder, set));

        if pathsets.is_empty() {
            return;
        }

        // Determine the targets participating in this rule.
        let targets = if self.only_hosts { &builder.hosts } else { &builder.targets };

        for target in targets {
            let run = RunConfig { builder, paths: pathsets.clone(), target: *target };
            (self.make_run)(run);
        }
    }

    fn is_excluded(&self, builder: &Builder<'_>, pathset: &PathSet) -> bool {
        if builder.config.skip.iter().any(|e| pathset.has(e, builder.kind)) {
            if !matches!(builder.config.dry_run, DryRun::SelfCheck) {
                println!("Skipping {pathset:?} because it is excluded");
            }
            return true;
        }

        if !builder.config.skip.is_empty() && !matches!(builder.config.dry_run, DryRun::SelfCheck) {
            builder.verbose(|| {
                println!(
                    "{:?} not skipped for {:?} -- not in {:?}",
                    pathset, self.name, builder.config.skip
                )
            });
        }
        false
    }

    fn run(v: &[StepDescription], builder: &Builder<'_>, paths: &[PathBuf]) {
        let should_runs = v
            .iter()
            .map(|desc| (desc.should_run)(ShouldRun::new(builder, desc.kind)))
            .collect::<Vec<_>>();

        if builder.download_rustc() && (builder.kind == Kind::Dist || builder.kind == Kind::Install)
        {
            eprintln!(
                "ERROR: '{}' subcommand is incompatible with `rust.download-rustc`.",
                builder.kind.as_str()
            );
            crate::exit!(1);
        }

        // sanity checks on rules
        for (desc, should_run) in v.iter().zip(&should_runs) {
            assert!(
                !should_run.paths.is_empty(),
                "{:?} should have at least one pathset",
                desc.name
            );
        }

        if paths.is_empty() || builder.config.include_default_paths {
            for (desc, should_run) in v.iter().zip(&should_runs) {
                if desc.default && should_run.is_really_default() {
                    desc.maybe_run(builder, should_run.paths.iter().cloned().collect());
                }
            }
        }

        // Attempt to resolve paths to be relative to the builder source directory.
        let mut paths: Vec<PathBuf> = paths
            .iter()
            .map(|p| {
                // If the path does not exist, it may represent the name of a Step, such as `tidy` in `x test tidy`
                if !p.exists() {
                    return p.clone();
                }

                // Make the path absolute, strip the prefix, and convert to a PathBuf.
                match std::path::absolute(p) {
                    Ok(p) => p.strip_prefix(&builder.src).unwrap_or(&p).to_path_buf(),
                    Err(e) => {
                        eprintln!("ERROR: {:?}", e);
                        panic!("Due to the above error, failed to resolve path: {:?}", p);
                    }
                }
            })
            .collect();

        remap_paths(&mut paths);

        // Handle all test suite paths.
        // (This is separate from the loop below to avoid having to handle multiple paths in `is_suite_path` somehow.)
        paths.retain(|path| {
            for (desc, should_run) in v.iter().zip(&should_runs) {
                if let Some(suite) = should_run.is_suite_path(path) {
                    desc.maybe_run(builder, vec![suite.clone()]);
                    return false;
                }
            }
            true
        });

        if paths.is_empty() {
            return;
        }

        let mut paths: Vec<CLIStepPath> = paths.into_iter().map(|p| p.into()).collect();
        let mut path_lookup: Vec<(CLIStepPath, bool)> =
            paths.clone().into_iter().map(|p| (p, false)).collect();

        // List of `(usize, &StepDescription, Vec<PathSet>)` where `usize` is the closest index of a path
        // compared to the given CLI paths. So we can respect to the CLI order by using this value to sort
        // the steps.
        let mut steps_to_run = vec![];

        for (desc, should_run) in v.iter().zip(&should_runs) {
            let pathsets = should_run.pathset_for_paths_removing_matches(&mut paths, desc.kind);

            // This value is used for sorting the step execution order.
            // By default, `usize::MAX` is used as the index for steps to assign them the lowest priority.
            //
            // If we resolve the step's path from the given CLI input, this value will be updated with
            // the step's actual index.
            let mut closest_index = usize::MAX;

            // Find the closest index from the original list of paths given by the CLI input.
            for (index, (path, is_used)) in path_lookup.iter_mut().enumerate() {
                if !*is_used && !paths.contains(path) {
                    closest_index = index;
                    *is_used = true;
                    break;
                }
            }

            steps_to_run.push((closest_index, desc, pathsets));
        }

        // Sort the steps before running them to respect the CLI order.
        steps_to_run.sort_by_key(|(index, _, _)| *index);

        // Handle all PathSets.
        for (_index, desc, pathsets) in steps_to_run {
            if !pathsets.is_empty() {
                desc.maybe_run(builder, pathsets);
            }
        }

        paths.retain(|p| !p.will_be_executed);

        if !paths.is_empty() {
            eprintln!("ERROR: no `{}` rules matched {:?}", builder.kind.as_str(), paths);
            eprintln!(
                "HELP: run `x.py {} --help --verbose` to show a list of available paths",
                builder.kind.as_str()
            );
            eprintln!(
                "NOTE: if you are adding a new Step to bootstrap itself, make sure you register it with `describe!`"
            );
            crate::exit!(1);
        }
    }
}

enum ReallyDefault<'a> {
    Bool(bool),
    Lazy(LazyLock<bool, Box<dyn Fn() -> bool + 'a>>),
}

pub struct ShouldRun<'a> {
    pub builder: &'a Builder<'a>,
    kind: Kind,

    // use a BTreeSet to maintain sort order
    paths: BTreeSet<PathSet>,

    // If this is a default rule, this is an additional constraint placed on
    // its run. Generally something like compiler docs being enabled.
    is_really_default: ReallyDefault<'a>,
}

impl<'a> ShouldRun<'a> {
    fn new(builder: &'a Builder<'_>, kind: Kind) -> ShouldRun<'a> {
        ShouldRun {
            builder,
            kind,
            paths: BTreeSet::new(),
            is_really_default: ReallyDefault::Bool(true), // by default no additional conditions
        }
    }

    pub fn default_condition(mut self, cond: bool) -> Self {
        self.is_really_default = ReallyDefault::Bool(cond);
        self
    }

    pub fn lazy_default_condition(mut self, lazy_cond: Box<dyn Fn() -> bool + 'a>) -> Self {
        self.is_really_default = ReallyDefault::Lazy(LazyLock::new(lazy_cond));
        self
    }

    pub fn is_really_default(&self) -> bool {
        match &self.is_really_default {
            ReallyDefault::Bool(val) => *val,
            ReallyDefault::Lazy(lazy) => *lazy.deref(),
        }
    }

    /// Indicates it should run if the command-line selects the given crate or
    /// any of its (local) dependencies.
    ///
    /// `make_run` will be called a single time with all matching command-line paths.
    pub fn crate_or_deps(self, name: &str) -> Self {
        let crates = self.builder.in_tree_crates(name, None);
        self.crates(crates)
    }

    /// Indicates it should run if the command-line selects any of the given crates.
    ///
    /// `make_run` will be called a single time with all matching command-line paths.
    ///
    /// Prefer [`ShouldRun::crate_or_deps`] to this function where possible.
    pub(crate) fn crates(mut self, crates: Vec<&Crate>) -> Self {
        for krate in crates {
            let path = krate.local_path(self.builder);
            self.paths.insert(PathSet::one(path, self.kind));
        }
        self
    }

    // single alias, which does not correspond to any on-disk path
    pub fn alias(mut self, alias: &str) -> Self {
        // exceptional case for `Kind::Setup` because its `library`
        // and `compiler` options would otherwise naively match with
        // `compiler` and `library` folders respectively.
        assert!(
            self.kind == Kind::Setup || !self.builder.src.join(alias).exists(),
            "use `builder.path()` for real paths: {alias}"
        );
        self.paths.insert(PathSet::Set(
            std::iter::once(TaskPath { path: alias.into(), kind: Some(self.kind) }).collect(),
        ));
        self
    }

    /// single, non-aliased path
    ///
    /// Must be an on-disk path; use `alias` for names that do not correspond to on-disk paths.
    pub fn path(self, path: &str) -> Self {
        self.paths(&[path])
    }

    /// Multiple aliases for the same job.
    ///
    /// This differs from [`path`] in that multiple calls to path will end up calling `make_run`
    /// multiple times, whereas a single call to `paths` will only ever generate a single call to
    /// `make_run`.
    ///
    /// This is analogous to `all_krates`, although `all_krates` is gone now. Prefer [`path`] where possible.
    ///
    /// [`path`]: ShouldRun::path
    pub fn paths(mut self, paths: &[&str]) -> Self {
        let submodules_paths = build_helper::util::parse_gitmodules(&self.builder.src);

        self.paths.insert(PathSet::Set(
            paths
                .iter()
                .map(|p| {
                    // assert only if `p` isn't submodule
                    if !submodules_paths.iter().any(|sm_p| p.contains(sm_p)) {
                        assert!(
                            self.builder.src.join(p).exists(),
                            "`should_run.paths` should correspond to real on-disk paths - use `alias` if there is no relevant path: {}",
                            p
                        );
                    }

                    TaskPath { path: p.into(), kind: Some(self.kind) }
                })
                .collect(),
        ));
        self
    }

    /// Handles individual files (not directories) within a test suite.
    fn is_suite_path(&self, requested_path: &Path) -> Option<&PathSet> {
        self.paths.iter().find(|pathset| match pathset {
            PathSet::Suite(suite) => requested_path.starts_with(&suite.path),
            PathSet::Set(_) => false,
        })
    }

    pub fn suite_path(mut self, suite: &str) -> Self {
        self.paths.insert(PathSet::Suite(TaskPath { path: suite.into(), kind: Some(self.kind) }));
        self
    }

    // allows being more explicit about why should_run in Step returns the value passed to it
    pub fn never(mut self) -> ShouldRun<'a> {
        self.paths.insert(PathSet::empty());
        self
    }

    /// Given a set of requested paths, return the subset which match the Step for this `ShouldRun`,
    /// removing the matches from `paths`.
    ///
    /// NOTE: this returns multiple PathSets to allow for the possibility of multiple units of work
    /// within the same step. For example, `test::Crate` allows testing multiple crates in the same
    /// cargo invocation, which are put into separate sets because they aren't aliases.
    ///
    /// The reason we return PathSet instead of PathBuf is to allow for aliases that mean the same thing
    /// (for now, just `all_krates` and `paths`, but we may want to add an `aliases` function in the future?)
    fn pathset_for_paths_removing_matches(
        &self,
        paths: &mut [CLIStepPath],
        kind: Kind,
    ) -> Vec<PathSet> {
        let mut sets = vec![];
        for pathset in &self.paths {
            let subset = pathset.intersection_removing_matches(paths, kind);
            if subset != PathSet::empty() {
                sets.push(subset);
            }
        }
        sets
    }
}

#[derive(Debug, Copy, Clone, Eq, Hash, PartialEq, PartialOrd, Ord, ValueEnum)]
pub enum Kind {
    #[value(alias = "b")]
    Build,
    #[value(alias = "c")]
    Check,
    Clippy,
    Fix,
    Format,
    #[value(alias = "t")]
    Test,
    Miri,
    MiriSetup,
    MiriTest,
    Bench,
    #[value(alias = "d")]
    Doc,
    Clean,
    Dist,
    Install,
    #[value(alias = "r")]
    Run,
    Setup,
    Suggest,
    Vendor,
    Perf,
}

impl Kind {
    pub fn as_str(&self) -> &'static str {
        match self {
            Kind::Build => "build",
            Kind::Check => "check",
            Kind::Clippy => "clippy",
            Kind::Fix => "fix",
            Kind::Format => "fmt",
            Kind::Test => "test",
            Kind::Miri => "miri",
            Kind::MiriSetup => panic!("`as_str` is not supported for `Kind::MiriSetup`."),
            Kind::MiriTest => panic!("`as_str` is not supported for `Kind::MiriTest`."),
            Kind::Bench => "bench",
            Kind::Doc => "doc",
            Kind::Clean => "clean",
            Kind::Dist => "dist",
            Kind::Install => "install",
            Kind::Run => "run",
            Kind::Setup => "setup",
            Kind::Suggest => "suggest",
            Kind::Vendor => "vendor",
            Kind::Perf => "perf",
        }
    }

    pub fn description(&self) -> String {
        match self {
            Kind::Test => "Testing",
            Kind::Bench => "Benchmarking",
            Kind::Doc => "Documenting",
            Kind::Run => "Running",
            Kind::Suggest => "Suggesting",
            Kind::Clippy => "Linting",
            Kind::Perf => "Profiling & benchmarking",
            _ => {
                let title_letter = self.as_str()[0..1].to_ascii_uppercase();
                return format!("{title_letter}{}ing", &self.as_str()[1..]);
            }
        }
        .to_owned()
    }
}

#[derive(Debug, Clone, Hash, PartialEq, Eq)]
struct Libdir {
    compiler: Compiler,
    target: TargetSelection,
}

impl Step for Libdir {
    type Output = PathBuf;

    fn should_run(run: ShouldRun<'_>) -> ShouldRun<'_> {
        run.never()
    }

    fn run(self, builder: &Builder<'_>) -> PathBuf {
        let relative_sysroot_libdir = builder.sysroot_libdir_relative(self.compiler);
        let sysroot = builder.sysroot(self.compiler).join(relative_sysroot_libdir).join("rustlib");

        if !builder.config.dry_run() {
            // Avoid deleting the `rustlib/` directory we just copied (in `impl Step for
            // Sysroot`).
            if !builder.download_rustc() {
                let sysroot_target_libdir = sysroot.join(self.target).join("lib");
                builder.verbose(|| {
                    eprintln!(
                        "Removing sysroot {} to avoid caching bugs",
                        sysroot_target_libdir.display()
                    )
                });
                let _ = fs::remove_dir_all(&sysroot_target_libdir);
                t!(fs::create_dir_all(&sysroot_target_libdir));
            }

            if self.compiler.stage == 0 {
                // The stage 0 compiler for the build triple is always pre-built. Ensure that
                // `libLLVM.so` ends up in the target libdir, so that ui-fulldeps tests can use
                // it when run.
                dist::maybe_install_llvm_target(
                    builder,
                    self.compiler.host,
                    &builder.sysroot(self.compiler),
                );
            }
        }

        sysroot
    }
}

impl<'a> Builder<'a> {
    fn get_step_descriptions(kind: Kind) -> Vec<StepDescription> {
        macro_rules! describe {
            ($($rule:ty),+ $(,)?) => {{
                vec![$(StepDescription::from::<$rule>(kind)),+]
            }};
        }
        match kind {
            Kind::Build => describe!(
                compile::Std,
                compile::Rustc,
                compile::Assemble,
                compile::CodegenBackend,
                compile::StartupObjects,
                tool::BuildManifest,
                tool::Rustbook,
                tool::ErrorIndex,
                tool::UnstableBookGen,
                tool::Tidy,
                tool::Linkchecker,
                tool::CargoTest,
                tool::Compiletest,
                tool::RemoteTestServer,
                tool::RemoteTestClient,
                tool::RustInstaller,
                tool::Cargo,
                tool::Rls,
                tool::RustAnalyzer,
                tool::RustAnalyzerProcMacroSrv,
                tool::Rustdoc,
                tool::Clippy,
                tool::CargoClippy,
                llvm::Llvm,
                gcc::Gcc,
                llvm::Sanitizers,
                tool::Rustfmt,
                tool::Miri,
                tool::CargoMiri,
                llvm::Lld,
                llvm::Enzyme,
                llvm::CrtBeginEnd,
                tool::RustdocGUITest,
                tool::OptimizedDist,
                tool::CoverageDump,
                tool::LlvmBitcodeLinker,
                tool::RustcPerf,
            ),
            Kind::Clippy => describe!(
                clippy::Std,
                clippy::Rustc,
                clippy::Bootstrap,
                clippy::BuildHelper,
                clippy::BuildManifest,
                clippy::CargoMiri,
                clippy::Clippy,
                clippy::CodegenGcc,
                clippy::CollectLicenseMetadata,
                clippy::Compiletest,
                clippy::CoverageDump,
                clippy::Jsondocck,
                clippy::Jsondoclint,
                clippy::LintDocs,
                clippy::LlvmBitcodeLinker,
                clippy::Miri,
                clippy::MiroptTestTools,
                clippy::OptDist,
                clippy::RemoteTestClient,
                clippy::RemoteTestServer,
                clippy::Rls,
                clippy::RustAnalyzer,
                clippy::Rustdoc,
                clippy::Rustfmt,
                clippy::RustInstaller,
                clippy::TestFloatParse,
                clippy::Tidy,
                clippy::CI,
            ),
            Kind::Check | Kind::Fix => describe!(
                check::Std,
                check::Rustc,
                check::Rustdoc,
                check::CodegenBackend,
                check::Clippy,
                check::Miri,
                check::CargoMiri,
                check::MiroptTestTools,
                check::Rls,
                check::Rustfmt,
                check::RustAnalyzer,
                check::TestFloatParse,
                check::Bootstrap,
                check::RunMakeSupport,
                check::Compiletest,
                check::FeaturesStatusDump,
            ),
            Kind::Test => describe!(
                crate::core::build_steps::toolstate::ToolStateCheck,
                test::Tidy,
                test::Ui,
                test::Crashes,
                test::Coverage,
                test::MirOpt,
                test::Codegen,
                test::CodegenUnits,
                test::Assembly,
                test::Incremental,
                test::Debuginfo,
                test::UiFullDeps,
                test::Rustdoc,
                test::CoverageRunRustdoc,
                test::Pretty,
                test::CodegenCranelift,
                test::CodegenGCC,
                test::Crate,
                test::CrateLibrustc,
                test::CrateRustdoc,
                test::CrateRustdocJsonTypes,
                test::CrateBootstrap,
                test::Linkcheck,
                test::TierCheck,
                test::Cargotest,
                test::Cargo,
                test::RustAnalyzer,
                test::ErrorIndex,
                test::Distcheck,
                test::Nomicon,
                test::Reference,
                test::RustdocBook,
                test::RustByExample,
                test::TheBook,
                test::UnstableBook,
                test::RustcBook,
                test::LintDocs,
                test::EmbeddedBook,
                test::EditionGuide,
                test::Rustfmt,
                test::Miri,
                test::CargoMiri,
                test::Clippy,
                test::CompiletestTest,
                test::CrateRunMakeSupport,
                test::CrateBuildHelper,
                test::RustdocJSStd,
                test::RustdocJSNotStd,
                test::RustdocGUI,
                test::RustdocTheme,
                test::RustdocUi,
                test::RustdocJson,
                test::HtmlCheck,
                test::RustInstaller,
                test::TestFloatParse,
                test::CollectLicenseMetadata,
                // Run bootstrap close to the end as it's unlikely to fail
                test::Bootstrap,
                // Run run-make last, since these won't pass without make on Windows
                test::RunMake,
            ),
            Kind::Miri => describe!(test::Crate),
            Kind::Bench => describe!(test::Crate, test::CrateLibrustc),
            Kind::Doc => describe!(
                doc::UnstableBook,
                doc::UnstableBookGen,
                doc::TheBook,
                doc::Standalone,
                doc::Std,
                doc::Rustc,
                doc::Rustdoc,
                doc::Rustfmt,
                doc::ErrorIndex,
                doc::Nomicon,
                doc::Reference,
                doc::RustdocBook,
                doc::RustByExample,
                doc::RustcBook,
                doc::Cargo,
                doc::CargoBook,
                doc::Clippy,
                doc::ClippyBook,
                doc::Miri,
                doc::EmbeddedBook,
                doc::EditionGuide,
                doc::StyleGuide,
                doc::Tidy,
                doc::Bootstrap,
                doc::Releases,
                doc::RunMakeSupport,
                doc::BuildHelper,
                doc::Compiletest,
            ),
            Kind::Dist => describe!(
                dist::Docs,
                dist::RustcDocs,
                dist::JsonDocs,
                dist::Mingw,
                dist::Rustc,
                dist::CodegenBackend,
                dist::Std,
                dist::RustcDev,
                dist::Analysis,
                dist::Src,
                dist::Cargo,
                dist::Rls,
                dist::RustAnalyzer,
                dist::Rustfmt,
                dist::Clippy,
                dist::Miri,
                dist::LlvmTools,
                dist::LlvmBitcodeLinker,
                dist::RustDev,
                dist::Bootstrap,
                dist::Extended,
                // It seems that PlainSourceTarball somehow changes how some of the tools
                // perceive their dependencies (see #93033) which would invalidate fingerprints
                // and force us to rebuild tools after vendoring dependencies.
                // To work around this, create the Tarball after building all the tools.
                dist::PlainSourceTarball,
                dist::BuildManifest,
                dist::ReproducibleArtifacts,
            ),
            Kind::Install => describe!(
                install::Docs,
                install::Std,
                // During the Rust compiler (rustc) installation process, we copy the entire sysroot binary
                // path (build/host/stage2/bin). Since the building tools also make their copy in the sysroot
                // binary path, we must install rustc before the tools. Otherwise, the rust-installer will
                // install the same binaries twice for each tool, leaving backup files (*.old) as a result.
                install::Rustc,
                install::Cargo,
                install::RustAnalyzer,
                install::Rustfmt,
                install::Clippy,
                install::Miri,
                install::LlvmTools,
                install::Src,
            ),
            Kind::Run => describe!(
                run::BuildManifest,
                run::BumpStage0,
                run::ReplaceVersionPlaceholder,
                run::Miri,
                run::CollectLicenseMetadata,
                run::GenerateCopyright,
                run::GenerateWindowsSys,
                run::GenerateCompletions,
                run::UnicodeTableGenerator,
                run::FeaturesStatusDump,
            ),
            Kind::Setup => {
                describe!(setup::Profile, setup::Hook, setup::Link, setup::Editor)
            }
            Kind::Clean => describe!(clean::CleanAll, clean::Rustc, clean::Std),
            Kind::Vendor => describe!(vendor::Vendor),
            // special-cased in Build::build()
            Kind::Format | Kind::Suggest | Kind::Perf => vec![],
            Kind::MiriTest | Kind::MiriSetup => unreachable!(),
        }
    }

    pub fn get_help(build: &Build, kind: Kind) -> Option<String> {
        let step_descriptions = Builder::get_step_descriptions(kind);
        if step_descriptions.is_empty() {
            return None;
        }

        let builder = Self::new_internal(build, kind, vec![]);
        let builder = &builder;
        // The "build" kind here is just a placeholder, it will be replaced with something else in
        // the following statement.
        let mut should_run = ShouldRun::new(builder, Kind::Build);
        for desc in step_descriptions {
            should_run.kind = desc.kind;
            should_run = (desc.should_run)(should_run);
        }
        let mut help = String::from("Available paths:\n");
        let mut add_path = |path: &Path| {
            t!(write!(help, "    ./x.py {} {}\n", kind.as_str(), path.display()));
        };
        for pathset in should_run.paths {
            match pathset {
                PathSet::Set(set) => {
                    for path in set {
                        add_path(&path.path);
                    }
                }
                PathSet::Suite(path) => {
                    add_path(&path.path.join("..."));
                }
            }
        }
        Some(help)
    }

    fn new_internal(build: &Build, kind: Kind, paths: Vec<PathBuf>) -> Builder<'_> {
        Builder {
            build,
            top_stage: build.config.stage,
            kind,
            cache: Cache::new(),
            stack: RefCell::new(Vec::new()),
            time_spent_on_dependencies: Cell::new(Duration::new(0, 0)),
            paths,
        }
    }

    pub fn new(build: &Build) -> Builder<'_> {
        let paths = &build.config.paths;
        let (kind, paths) = match build.config.cmd {
            Subcommand::Build => (Kind::Build, &paths[..]),
            Subcommand::Check { .. } => (Kind::Check, &paths[..]),
            Subcommand::Clippy { .. } => (Kind::Clippy, &paths[..]),
            Subcommand::Fix => (Kind::Fix, &paths[..]),
            Subcommand::Doc { .. } => (Kind::Doc, &paths[..]),
            Subcommand::Test { .. } => (Kind::Test, &paths[..]),
            Subcommand::Miri { .. } => (Kind::Miri, &paths[..]),
            Subcommand::Bench { .. } => (Kind::Bench, &paths[..]),
            Subcommand::Dist => (Kind::Dist, &paths[..]),
            Subcommand::Install => (Kind::Install, &paths[..]),
            Subcommand::Run { .. } => (Kind::Run, &paths[..]),
            Subcommand::Clean { .. } => (Kind::Clean, &paths[..]),
            Subcommand::Format { .. } => (Kind::Format, &[][..]),
            Subcommand::Suggest { .. } => (Kind::Suggest, &[][..]),
            Subcommand::Setup { profile: ref path } => (
                Kind::Setup,
                path.as_ref().map_or([].as_slice(), |path| std::slice::from_ref(path)),
            ),
            Subcommand::Vendor { .. } => (Kind::Vendor, &paths[..]),
            Subcommand::Perf { .. } => (Kind::Perf, &paths[..]),
        };

        Self::new_internal(build, kind, paths.to_owned())
    }

    pub fn execute_cli(&self) {
        self.run_step_descriptions(&Builder::get_step_descriptions(self.kind), &self.paths);
    }

    pub fn default_doc(&self, paths: &[PathBuf]) {
        self.run_step_descriptions(&Builder::get_step_descriptions(Kind::Doc), paths);
    }

    pub fn doc_rust_lang_org_channel(&self) -> String {
        let channel = match &*self.config.channel {
            "stable" => &self.version,
            "beta" => "beta",
            "nightly" | "dev" => "nightly",
            // custom build of rustdoc maybe? link to the latest stable docs just in case
            _ => "stable",
        };

        format!("https://doc.rust-lang.org/{channel}")
    }

    fn run_step_descriptions(&self, v: &[StepDescription], paths: &[PathBuf]) {
        StepDescription::run(v, self, paths);
    }

    /// Returns if `std` should be statically linked into `rustc_driver`.
    /// It's currently not done on `windows-gnu` due to linker bugs.
    pub fn link_std_into_rustc_driver(&self, target: TargetSelection) -> bool {
        !target.triple.ends_with("-windows-gnu")
    }

    /// Obtain a compiler at a given stage and for a given host (i.e., this is the target that the
    /// compiler will run on, *not* the target it will build code for). Explicitly does not take
    /// `Compiler` since all `Compiler` instances are meant to be obtained through this function,
    /// since it ensures that they are valid (i.e., built and assembled).
    #[cfg_attr(
        feature = "tracing",
        instrument(
            level = "trace",
            name = "Builder::compiler",
            target = "COMPILER",
            skip_all,
            fields(
                stage = stage,
                host = ?host,
            ),
        ),
    )]
    pub fn compiler(&self, stage: u32, host: TargetSelection) -> Compiler {
        self.ensure(compile::Assemble { target_compiler: Compiler { stage, host } })
    }

    /// Similar to `compiler`, except handles the full-bootstrap option to
    /// silently use the stage1 compiler instead of a stage2 compiler if one is
    /// requested.
    ///
    /// Note that this does *not* have the side effect of creating
    /// `compiler(stage, host)`, unlike `compiler` above which does have such
    /// a side effect. The returned compiler here can only be used to compile
    /// new artifacts, it can't be used to rely on the presence of a particular
    /// sysroot.
    ///
    /// See `force_use_stage1` and `force_use_stage2` for documentation on what each argument is.
    #[cfg_attr(
        feature = "tracing",
        instrument(
            level = "trace",
            name = "Builder::compiler_for",
            target = "COMPILER_FOR",
            skip_all,
            fields(
                stage = stage,
                host = ?host,
                target = ?target,
            ),
        ),
    )]
<<<<<<< HEAD
=======

    /// FIXME: This function is unnecessary (and dangerous, see <https://github.com/rust-lang/rust/issues/137469>).
    /// We already have uplifting logic for the compiler, so remove this.
>>>>>>> a4a9fb41
    pub fn compiler_for(
        &self,
        stage: u32,
        host: TargetSelection,
        target: TargetSelection,
    ) -> Compiler {
        #![allow(clippy::let_and_return)]
        let resolved_compiler = if self.build.force_use_stage2(stage) {
            trace!(target: "COMPILER_FOR", ?stage, "force_use_stage2");
            self.compiler(2, self.config.build)
        } else if self.build.force_use_stage1(stage, target) {
            trace!(target: "COMPILER_FOR", ?stage, "force_use_stage1");
            self.compiler(1, self.config.build)
        } else {
            trace!(target: "COMPILER_FOR", ?stage, ?host, "no force, fallback to `compiler()`");
            self.compiler(stage, host)
        };
        trace!(target: "COMPILER_FOR", ?resolved_compiler);
        resolved_compiler
    }

    pub fn sysroot(&self, compiler: Compiler) -> PathBuf {
        self.ensure(compile::Sysroot::new(compiler))
    }

    /// Returns the bindir for a compiler's sysroot.
    pub fn sysroot_target_bindir(&self, compiler: Compiler, target: TargetSelection) -> PathBuf {
        self.ensure(Libdir { compiler, target }).join(target).join("bin")
    }

    /// Returns the libdir where the standard library and other artifacts are
    /// found for a compiler's sysroot.
    pub fn sysroot_target_libdir(&self, compiler: Compiler, target: TargetSelection) -> PathBuf {
        self.ensure(Libdir { compiler, target }).join(target).join("lib")
    }

    pub fn sysroot_codegen_backends(&self, compiler: Compiler) -> PathBuf {
        self.sysroot_target_libdir(compiler, compiler.host).with_file_name("codegen-backends")
    }

    /// Returns the compiler's libdir where it stores the dynamic libraries that
    /// it itself links against.
    ///
    /// For example this returns `<sysroot>/lib` on Unix and `<sysroot>/bin` on
    /// Windows.
    pub fn rustc_libdir(&self, compiler: Compiler) -> PathBuf {
        if compiler.is_snapshot(self) {
            self.rustc_snapshot_libdir()
        } else {
            match self.config.libdir_relative() {
                Some(relative_libdir) if compiler.stage >= 1 => {
                    self.sysroot(compiler).join(relative_libdir)
                }
                _ => self.sysroot(compiler).join(libdir(compiler.host)),
            }
        }
    }

    /// Returns the compiler's relative libdir where it stores the dynamic libraries that
    /// it itself links against.
    ///
    /// For example this returns `lib` on Unix and `bin` on
    /// Windows.
    pub fn libdir_relative(&self, compiler: Compiler) -> &Path {
        if compiler.is_snapshot(self) {
            libdir(self.config.build).as_ref()
        } else {
            match self.config.libdir_relative() {
                Some(relative_libdir) if compiler.stage >= 1 => relative_libdir,
                _ => libdir(compiler.host).as_ref(),
            }
        }
    }

    /// Returns the compiler's relative libdir where the standard library and other artifacts are
    /// found for a compiler's sysroot.
    ///
    /// For example this returns `lib` on Unix and Windows.
    pub fn sysroot_libdir_relative(&self, compiler: Compiler) -> &Path {
        match self.config.libdir_relative() {
            Some(relative_libdir) if compiler.stage >= 1 => relative_libdir,
            _ if compiler.stage == 0 => &self.build.initial_relative_libdir,
            _ => Path::new("lib"),
        }
    }

    pub fn rustc_lib_paths(&self, compiler: Compiler) -> Vec<PathBuf> {
        let mut dylib_dirs = vec![self.rustc_libdir(compiler)];

        // Ensure that the downloaded LLVM libraries can be found.
        if self.config.llvm_from_ci {
            let ci_llvm_lib = self.out.join(compiler.host).join("ci-llvm").join("lib");
            dylib_dirs.push(ci_llvm_lib);
        }

        dylib_dirs
    }

    /// Adds the compiler's directory of dynamic libraries to `cmd`'s dynamic
    /// library lookup path.
    pub fn add_rustc_lib_path(&self, compiler: Compiler, cmd: &mut BootstrapCommand) {
        // Windows doesn't need dylib path munging because the dlls for the
        // compiler live next to the compiler and the system will find them
        // automatically.
        if cfg!(windows) {
            return;
        }

        add_dylib_path(self.rustc_lib_paths(compiler), cmd);
    }

    /// Gets a path to the compiler specified.
    pub fn rustc(&self, compiler: Compiler) -> PathBuf {
        if compiler.is_snapshot(self) {
            self.initial_rustc.clone()
        } else {
            self.sysroot(compiler).join("bin").join(exe("rustc", compiler.host))
        }
    }

    /// Gets the paths to all of the compiler's codegen backends.
    fn codegen_backends(&self, compiler: Compiler) -> impl Iterator<Item = PathBuf> {
        fs::read_dir(self.sysroot_codegen_backends(compiler))
            .into_iter()
            .flatten()
            .filter_map(Result::ok)
            .map(|entry| entry.path())
    }

    pub fn rustdoc(&self, compiler: Compiler) -> PathBuf {
        self.ensure(tool::Rustdoc { compiler }).tool_path
    }

    pub fn cargo_clippy_cmd(&self, run_compiler: Compiler) -> BootstrapCommand {
        if run_compiler.stage == 0 {
            let cargo_clippy = self
                .config
                .initial_cargo_clippy
                .clone()
                .unwrap_or_else(|| self.build.config.download_clippy());

            let mut cmd = command(cargo_clippy);
            cmd.env("CARGO", &self.initial_cargo);
            return cmd;
        }

        let _ = self.ensure(tool::Clippy { compiler: run_compiler, target: self.build.build });
        let cargo_clippy =
            self.ensure(tool::CargoClippy { compiler: run_compiler, target: self.build.build });
        let mut dylib_path = helpers::dylib_path();
        dylib_path.insert(0, self.sysroot(run_compiler).join("lib"));

        let mut cmd = command(cargo_clippy.tool_path);
        cmd.env(helpers::dylib_path_var(), env::join_paths(&dylib_path).unwrap());
        cmd.env("CARGO", &self.initial_cargo);
        cmd
    }

    pub fn cargo_miri_cmd(&self, run_compiler: Compiler) -> BootstrapCommand {
        assert!(run_compiler.stage > 0, "miri can not be invoked at stage 0");
        // Prepare the tools
        let miri = self.ensure(tool::Miri { compiler: run_compiler, target: self.build.build });
        let cargo_miri =
            self.ensure(tool::CargoMiri { compiler: run_compiler, target: self.build.build });
        // Invoke cargo-miri, make sure it can find miri and cargo.
        let mut cmd = command(cargo_miri.tool_path);
        cmd.env("MIRI", &miri.tool_path);
        cmd.env("CARGO", &self.initial_cargo);
        // Need to add the `run_compiler` libs. Those are the libs produces *by* `build_compiler`
        // in `tool::ToolBuild` step, so they match the Miri we just built. However this means they
        // are actually living one stage up, i.e. we are running `stage0-tools-bin/miri` with the
        // libraries in `stage1/lib`. This is an unfortunate off-by-1 caused (possibly) by the fact
        // that Miri doesn't have an "assemble" step like rustc does that would cross the stage boundary.
        // We can't use `add_rustc_lib_path` as that's a NOP on Windows but we do need these libraries
        // added to the PATH due to the stage mismatch.
        // Also see https://github.com/rust-lang/rust/pull/123192#issuecomment-2028901503.
        add_dylib_path(self.rustc_lib_paths(run_compiler), &mut cmd);
        cmd
    }

    pub fn rustdoc_cmd(&self, compiler: Compiler) -> BootstrapCommand {
        let mut cmd = command(self.bootstrap_out.join("rustdoc"));
        cmd.env("RUSTC_STAGE", compiler.stage.to_string())
            .env("RUSTC_SYSROOT", self.sysroot(compiler))
            // Note that this is *not* the sysroot_libdir because rustdoc must be linked
            // equivalently to rustc.
            .env("RUSTDOC_LIBDIR", self.rustc_libdir(compiler))
            .env("CFG_RELEASE_CHANNEL", &self.config.channel)
            .env("RUSTDOC_REAL", self.rustdoc(compiler))
            .env("RUSTC_BOOTSTRAP", "1");

        cmd.arg("-Wrustdoc::invalid_codeblock_attributes");

        if self.config.deny_warnings {
            cmd.arg("-Dwarnings");
        }
        cmd.arg("-Znormalize-docs");
        cmd.args(linker_args(self, compiler.host, LldThreads::Yes));
        cmd
    }

    /// Return the path to `llvm-config` for the target, if it exists.
    ///
    /// Note that this returns `None` if LLVM is disabled, or if we're in a
    /// check build or dry-run, where there's no need to build all of LLVM.
    pub fn llvm_config(&self, target: TargetSelection) -> Option<PathBuf> {
        if self.config.llvm_enabled(target) && self.kind != Kind::Check && !self.config.dry_run() {
            let llvm::LlvmResult { llvm_config, .. } = self.ensure(llvm::Llvm { target });
            if llvm_config.is_file() {
                return Some(llvm_config);
            }
        }
        None
    }

    /// Ensure that a given step is built, returning its output. This will
    /// cache the step, so it is safe (and good!) to call this as often as
    /// needed to ensure that all dependencies are built.
    pub fn ensure<S: Step>(&'a self, step: S) -> S::Output {
        {
            let mut stack = self.stack.borrow_mut();
            for stack_step in stack.iter() {
                // should skip
                if stack_step.downcast_ref::<S>().is_none_or(|stack_step| *stack_step != step) {
                    continue;
                }
                let mut out = String::new();
                out += &format!("\n\nCycle in build detected when adding {step:?}\n");
                for el in stack.iter().rev() {
                    out += &format!("\t{el:?}\n");
                }
                panic!("{}", out);
            }
            if let Some(out) = self.cache.get(&step) {
                self.verbose_than(1, || println!("{}c {:?}", "  ".repeat(stack.len()), step));

                return out;
            }
            self.verbose_than(1, || println!("{}> {:?}", "  ".repeat(stack.len()), step));
            stack.push(Box::new(step.clone()));
        }

        #[cfg(feature = "build-metrics")]
        self.metrics.enter_step(&step, self);

        let (out, dur) = {
            let start = Instant::now();
            let zero = Duration::new(0, 0);
            let parent = self.time_spent_on_dependencies.replace(zero);
            let out = step.clone().run(self);
            let dur = start.elapsed();
            let deps = self.time_spent_on_dependencies.replace(parent + dur);
            (out, dur - deps)
        };

        if self.config.print_step_timings && !self.config.dry_run() {
            let step_string = format!("{step:?}");
            let brace_index = step_string.find('{').unwrap_or(0);
            let type_string = type_name::<S>();
            println!(
                "[TIMING] {} {} -- {}.{:03}",
                &type_string.strip_prefix("bootstrap::").unwrap_or(type_string),
                &step_string[brace_index..],
                dur.as_secs(),
                dur.subsec_millis()
            );
        }

        #[cfg(feature = "build-metrics")]
        self.metrics.exit_step(self);

        {
            let mut stack = self.stack.borrow_mut();
            let cur_step = stack.pop().expect("step stack empty");
            assert_eq!(cur_step.downcast_ref(), Some(&step));
        }
        self.verbose_than(1, || println!("{}< {:?}", "  ".repeat(self.stack.borrow().len()), step));
        self.cache.put(step, out.clone());
        out
    }

    /// Ensure that a given step is built *only if it's supposed to be built by default*, returning
    /// its output. This will cache the step, so it's safe (and good!) to call this as often as
    /// needed to ensure that all dependencies are build.
    pub(crate) fn ensure_if_default<T, S: Step<Output = Option<T>>>(
        &'a self,
        step: S,
        kind: Kind,
    ) -> S::Output {
        let desc = StepDescription::from::<S>(kind);
        let should_run = (desc.should_run)(ShouldRun::new(self, desc.kind));

        // Avoid running steps contained in --skip
        for pathset in &should_run.paths {
            if desc.is_excluded(self, pathset) {
                return None;
            }
        }

        // Only execute if it's supposed to run as default
        if desc.default && should_run.is_really_default() { self.ensure(step) } else { None }
    }

    /// Checks if any of the "should_run" paths is in the `Builder` paths.
    pub(crate) fn was_invoked_explicitly<S: Step>(&'a self, kind: Kind) -> bool {
        let desc = StepDescription::from::<S>(kind);
        let should_run = (desc.should_run)(ShouldRun::new(self, desc.kind));

        for path in &self.paths {
            if should_run.paths.iter().any(|s| s.has(path, desc.kind))
                && !desc.is_excluded(
                    self,
                    &PathSet::Suite(TaskPath { path: path.clone(), kind: Some(desc.kind) }),
                )
            {
                return true;
            }
        }

        false
    }

    pub(crate) fn maybe_open_in_browser<S: Step>(&self, path: impl AsRef<Path>) {
        if self.was_invoked_explicitly::<S>(Kind::Doc) {
            self.open_in_browser(path);
        } else {
            self.info(&format!("Doc path: {}", path.as_ref().display()));
        }
    }

    pub(crate) fn open_in_browser(&self, path: impl AsRef<Path>) {
        let path = path.as_ref();

        if self.config.dry_run() || !self.config.cmd.open() {
            self.info(&format!("Doc path: {}", path.display()));
            return;
        }

        self.info(&format!("Opening doc {}", path.display()));
        if let Err(err) = opener::open(path) {
            self.info(&format!("{err}\n"));
        }
    }
}<|MERGE_RESOLUTION|>--- conflicted
+++ resolved
@@ -1262,12 +1262,9 @@
             ),
         ),
     )]
-<<<<<<< HEAD
-=======
 
     /// FIXME: This function is unnecessary (and dangerous, see <https://github.com/rust-lang/rust/issues/137469>).
     /// We already have uplifting logic for the compiler, so remove this.
->>>>>>> a4a9fb41
     pub fn compiler_for(
         &self,
         stage: u32,
